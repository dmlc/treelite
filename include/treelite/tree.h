/*!
 * Copyright (c) 2017-2020 by Contributors
 * \file tree.h
 * \brief model structure for tree ensemble
 * \author Hyunsu Cho
 */
#ifndef TREELITE_TREE_H_
#define TREELITE_TREE_H_

#include <treelite/base.h>
#include <algorithm>
#include <map>
#include <memory>
#include <string>
#include <memory>
#include <vector>
#include <utility>
#include <type_traits>
#include <limits>
#include <cstring>
#include <cstdio>

#define __TREELITE_STR(x) #x
#define _TREELITE_STR(x) __TREELITE_STR(x)

#define TREELITE_MAX_PRED_TRANSFORM_LENGTH 256

/* Foward declarations */
namespace dmlc {

class Stream;
float stof(const std::string& value, size_t* pos);

}  // namespace dmlc

namespace treelite {

struct PyBufferFrame {
  void* buf;
  char* format;
  size_t itemsize;
  size_t nitem;
};

template <typename T>
class ContiguousArray {
 public:
  ContiguousArray();
  ~ContiguousArray();
  // NOTE: use Clone to make deep copy; copy constructors disabled
  ContiguousArray(const ContiguousArray&) = delete;
  ContiguousArray& operator=(const ContiguousArray&) = delete;
  ContiguousArray(ContiguousArray&& other) noexcept;
  ContiguousArray& operator=(ContiguousArray&& other) noexcept;
  inline ContiguousArray Clone() const;
  inline void UseForeignBuffer(void* prealloc_buf, size_t size);
  inline T* Data();
  inline const T* Data() const;
  inline T* End();
  inline const T* End() const;
  inline T& Back();
  inline const T& Back() const;
  inline size_t Size() const;
  inline void Reserve(size_t newsize);
  inline void Resize(size_t newsize);
  inline void Resize(size_t newsize, T t);
  inline void Clear();
  inline void PushBack(T t);
  inline void Extend(const std::vector<T>& other);
  inline T& operator[](size_t idx);
  inline const T& operator[](size_t idx) const;
  static_assert(std::is_pod<T>::value, "T must be POD");

 private:
  T* buffer_;
  size_t size_;
  size_t capacity_;
  bool owned_buffer_;
};

/*! \brief in-memory representation of a decision tree */
template <typename ThresholdType, typename LeafOutputType>
class Tree {
 public:
  /*! \brief tree node */
  struct Node {
    /*! \brief Initialization method.
     * Use this in lieu of constructor (POD types cannot have a non-trivial constructor) */
    inline void Init();
    /*! \brief store either leaf value or decision threshold */
    union Info {
      LeafOutputType leaf_value;  // for leaf nodes
      ThresholdType threshold;   // for non-leaf nodes
    };
    /*! \brief pointer to left and right children */
    int32_t cleft_, cright_;
    /*!
     * \brief feature index used for the split
     * highest bit indicates default direction for missing values
     */
    uint32_t sindex_;
    /*! \brief storage for leaf value or decision threshold */
    Info info_;
    /*!
     * \brief number of data points whose traversal paths include this node.
     *        LightGBM models natively store this statistics.
     */
    uint64_t data_count_;
    /*!
     * \brief sum of hessian values for all data points whose traversal paths
     *        include this node. This value is generally correlated positively
     *        with the data count. XGBoost models natively store this
     *        statistics.
     */
    double sum_hess_;
    /*!
     * \brief change in loss that is attributed to a particular split
     */
    double gain_;
    /*! \brief feature split type */
    SplitFeatureType split_type_;
    /*!
     * \brief operator to use for expression of form [fval] OP [threshold].
     * If the expression evaluates to true, take the left child;
     * otherwise, take the right child.
     */
    Operator cmp_;
    /* \brief Whether to convert missing value to zero.
     * Only applicable when split_type_ is set to kCategorical.
     * When this flag is set, it overrides the behavior of default_left().
     */
    bool missing_category_to_zero_;
    /*! \brief whether data_count_ field is present */
    bool data_count_present_;
    /*! \brief whether sum_hess_ field is present */
    bool sum_hess_present_;
    /*! \brief whether gain_present_ field is present */
    bool gain_present_;
  };

  static_assert(std::is_pod<Node>::value, "Node must be a POD type");
  static_assert(std::is_same<ThresholdType, float>::value
                || std::is_same<ThresholdType, double>::value,
                "ThresholdType must be either float32 or float64");
  static_assert(std::is_same<LeafOutputType, uint32_t>::value
                || std::is_same<LeafOutputType, float>::value
                || std::is_same<LeafOutputType, double>::value,
                "LeafOutputType must be either uint32_t, float32 or float64");
  static_assert(!std::is_same<ThresholdType, float>::value
                || !std::is_same<LeafOutputType, double>::value,
                "LeafOutputType cannot be float64 when ThresholdType is float32");
  static_assert((std::is_same<ThresholdType, float>::value && sizeof(Node) == 48)
                || (std::is_same<ThresholdType, double>::value && sizeof(Node) == 56),
                "Node incorrect size");

  Tree() = default;
  ~Tree() = default;
  Tree(const Tree&) = delete;
  Tree& operator=(const Tree&) = delete;
  Tree(Tree&&) noexcept = default;
  Tree& operator=(Tree&&) noexcept = default;
<<<<<<< HEAD
  inline Tree Clone() const;

  inline const char* GetFormatStringForNode();
=======

>>>>>>> dc188113
  inline void GetPyBuffer(std::vector<PyBufferFrame>* dest);
  inline void InitFromPyBuffer(std::vector<PyBufferFrame>::iterator begin,
                               std::vector<PyBufferFrame>::iterator end);

 private:
  // vector of nodes
  ContiguousArray<Node> nodes_;
  ContiguousArray<LeafOutputType> leaf_vector_;
  ContiguousArray<size_t> leaf_vector_offset_;
  ContiguousArray<uint32_t> left_categories_;
  ContiguousArray<size_t> left_categories_offset_;

  // allocate a new node
  inline int AllocNode();

 public:
  /*! \brief number of nodes */
  int num_nodes;
  /*! \brief initialize the model with a single root node */
  inline void Init();
  /*!
   * \brief add child nodes to node
   * \param nid node id to add children to
   */
  inline void AddChilds(int nid);

  /*!
   * \brief get list of all categorical features that have appeared anywhere in tree
   * \return list of all categorical features used
   */
  inline std::vector<unsigned> GetCategoricalFeatures() const;

  /** Getters **/
  /*!
   * \brief index of the node's left child
   * \param nid ID of node being queried
   */
  inline int LeftChild(int nid) const {
    return nodes_[nid].cleft_;
  }
  /*!
   * \brief index of the node's right child
   * \param nid ID of node being queried
   */
  inline int RightChild(int nid) const {
    return nodes_[nid].cright_;
  }
  /*!
   * \brief index of the node's "default" child, used when feature is missing
   * \param nid ID of node being queried
   */
  inline int DefaultChild(int nid) const {
    return DefaultLeft(nid) ? LeftChild(nid) : RightChild(nid);
  }
  /*!
   * \brief feature index of the node's split condition
   * \param nid ID of node being queried
   */
  inline uint32_t SplitIndex(int nid) const {
    return (nodes_[nid].sindex_ & ((1U << 31U) - 1U));
  }
  /*!
   * \brief whether to use the left child node, when the feature in the split condition is missing
   * \param nid ID of node being queried
   */
  inline bool DefaultLeft(int nid) const {
    return (nodes_[nid].sindex_ >> 31U) != 0;
  }
  /*!
   * \brief whether the node is leaf node
   * \param nid ID of node being queried
   */
  inline bool IsLeaf(int nid) const {
    return nodes_[nid].cleft_ == -1;
  }
  /*!
   * \brief get leaf value of the leaf node
   * \param nid ID of node being queried
   */
<<<<<<< HEAD
  inline LeafOutputType LeafValue(int nid) const;
=======
  inline tl_float LeafValue(int nid) const {
    return (nodes_[nid].info_).leaf_value;
  }
>>>>>>> dc188113
  /*!
   * \brief get leaf vector of the leaf node; useful for multi-class random forest classifier
   * \param nid ID of node being queried
   */
<<<<<<< HEAD
  inline std::vector<LeafOutputType> LeafVector(int nid) const;
=======
  inline std::vector<tl_float> LeafVector(int nid) const {
    if (nid > leaf_vector_offset_.Size()) {
      throw std::runtime_error("nid too large");
    }
    return std::vector<tl_float>(&leaf_vector_[leaf_vector_offset_[nid]],
                                 &leaf_vector_[leaf_vector_offset_[nid + 1]]);
  }
>>>>>>> dc188113
  /*!
   * \brief tests whether the leaf node has a non-empty leaf vector
   * \param nid ID of node being queried
   */
  inline bool HasLeafVector(int nid) const {
    if (nid > leaf_vector_offset_.Size()) {
      throw std::runtime_error("nid too large");
    }
    return leaf_vector_offset_[nid] != leaf_vector_offset_[nid + 1];
  }
  /*!
   * \brief get threshold of the node
   * \param nid ID of node being queried
   */
<<<<<<< HEAD
  inline ThresholdType Threshold(int nid) const;
=======
  inline tl_float Threshold(int nid) const {
    return (nodes_[nid].info_).threshold;
  }
>>>>>>> dc188113
  /*!
   * \brief get comparison operator
   * \param nid ID of node being queried
   */
  inline Operator ComparisonOp(int nid) const {
    return nodes_[nid].cmp_;
  }
  /*!
   * \brief Get list of all categories belonging to the left child node. Categories not in this
   *        list will belong to the right child node. Categories are integers ranging from 0 to
   *        (n-1), where n is the number of categories in that particular feature. This list is
   *        assumed to be in ascending order.
   * \param nid ID of node being queried
   */
  inline std::vector<uint32_t> LeftCategories(int nid) const {
    if (nid > left_categories_offset_.Size()) {
      throw std::runtime_error("nid too large");
    }
    return std::vector<uint32_t>(&left_categories_[left_categories_offset_[nid]],
                                 &left_categories_[left_categories_offset_[nid + 1]]);
  }
  /*!
   * \brief get feature split type
   * \param nid ID of node being queried
   */
  inline SplitFeatureType SplitType(int nid) const {
    return nodes_[nid].split_type_;
  }
  /*!
   * \brief test whether this node has data count
   * \param nid ID of node being queried
   */
  inline bool HasDataCount(int nid) const {
    return nodes_[nid].data_count_present_;
  }
  /*!
   * \brief get data count
   * \param nid ID of node being queried
   */
  inline uint64_t DataCount(int nid) const {
    return nodes_[nid].data_count_;
  }

  /*!
   * \brief test whether this node has hessian sum
   * \param nid ID of node being queried
   */
  inline bool HasSumHess(int nid) const {
    return nodes_[nid].sum_hess_present_;
  }
  /*!
   * \brief get hessian sum
   * \param nid ID of node being queried
   */
  inline double SumHess(int nid) const {
    return nodes_[nid].sum_hess_;
  }
  /*!
   * \brief test whether this node has gain value
   * \param nid ID of node being queried
   */
  inline bool HasGain(int nid) const {
    return nodes_[nid].gain_present_;
  }
  /*!
   * \brief get gain value
   * \param nid ID of node being queried
   */
  inline double Gain(int nid) const {
    return nodes_[nid].gain_;
  }
  /*!
   * \brief test whether missing values should be converted into zero; only applicable for
   *        categorical splits
   * \param nid ID of node being queried
   */
  inline bool MissingCategoryToZero(int nid) const {
    return nodes_[nid].missing_category_to_zero_;
  }

  /** Setters **/
  /*!
   * \brief create a numerical split
   * \param nid ID of node being updated
   * \param split_index feature index to split
   * \param threshold threshold value
   * \param default_left the default direction when feature is unknown
   * \param cmp comparison operator to compare between feature value and
   *            threshold
   */
  inline void SetNumericalSplit(int nid, unsigned split_index, ThresholdType threshold,
                                bool default_left, Operator cmp);
  /*!
   * \brief create a categorical split
   * \param nid ID of node being updated
   * \param split_index feature index to split
   * \param threshold threshold value
   * \param default_left the default direction when feature is unknown
   * \param cmp comparison operator to compare between feature value and
   *            threshold
   */
  inline void SetCategoricalSplit(int nid, unsigned split_index, bool default_left,
                                  bool missing_category_to_zero,
                                  const std::vector<uint32_t>& left_categories);
  /*!
   * \brief set the leaf value of the node
   * \param nid ID of node being updated
   * \param value leaf value
   */
  inline void SetLeaf(int nid, LeafOutputType value);
  /*!
   * \brief set the leaf vector of the node; useful for multi-class random forest classifier
   * \param nid ID of node being updated
   * \param leaf_vector leaf vector
   */
  inline void SetLeafVector(int nid, const std::vector<LeafOutputType>& leaf_vector);
  /*!
   * \brief set the hessian sum of the node
   * \param nid ID of node being updated
   * \param sum_hess hessian sum
   */
  inline void SetSumHess(int nid, double sum_hess) {
    Node& node = nodes_[nid];
    node.sum_hess_ = sum_hess;
    node.sum_hess_present_ = true;
  }
  /*!
   * \brief set the data count of the node
   * \param nid ID of node being updated
   * \param data_count data count
   */
  inline void SetDataCount(int nid, uint64_t data_count) {
    Node& node = nodes_[nid];
    node.data_count_ = data_count;
    node.data_count_present_ = true;
  }
  /*!
   * \brief set the gain value of the node
   * \param nid ID of node being updated
   * \param gain gain value
   */
  inline void SetGain(int nid, double gain) {
    Node& node = nodes_[nid];
    node.gain_ = gain;
    node.gain_present_ = true;
  }

  void ReferenceSerialize(dmlc::Stream* fo) const;
};

struct ModelParam {
  /*!
  * \defgroup model_param
  * Extra parameters for tree ensemble models
  * \{
  */
  /*!
   * \brief name of prediction transform function
   *
   * This parameter specifies how to transform raw margin values into
   * final predictions. By default, this is set to `'identity'`, which
   * means no transformation.
   *
   * For the **multi-class classification task**, `pred_transfrom` must be one
   * of the following values:
   * \snippet src/compiler/pred_transform.cc pred_transform_multiclass_db
   *
   * For **all other tasks** (e.g. regression, binary classification, ranking
   * etc.), `pred_transfrom` must be one of the following values:
   * \snippet src/compiler/pred_transform.cc pred_transform_db
   *
   */
  char pred_transform[TREELITE_MAX_PRED_TRANSFORM_LENGTH] = {0};
  /*!
   * \brief scaling parameter for sigmoid function
   * `sigmoid(x) = 1 / (1 + exp(-alpha * x))`
   *
   * This parameter is used only when `pred_transform` is set to `'sigmoid'`.
   * It must be strictly positive; if unspecified, it is set to 1.0.
   */
  float sigmoid_alpha;
  /*!
   * \brief global bias of the model
   *
   * Predicted margin scores of all instances will be adjusted by the global
   * bias. If unspecified, the bias is set to zero.
   */
  float global_bias;
  /*! \} */

  ModelParam() : sigmoid_alpha(1.0f), global_bias(0.0f) {
    std::memset(pred_transform, 0, TREELITE_MAX_PRED_TRANSFORM_LENGTH * sizeof(char));
    std::strncpy(pred_transform, "identity", sizeof(pred_transform));
  }
  ~ModelParam() = default;
  ModelParam(const ModelParam&) = default;
  ModelParam& operator=(const ModelParam&) = default;
  ModelParam(ModelParam&&) = default;
  ModelParam& operator=(ModelParam&&) = default;

  template<typename Container>
  inline std::vector<std::pair<std::string, std::string>>
  InitAllowUnknown(const Container &kwargs);
  inline std::map<std::string, std::string> __DICT__() const;
};

static_assert(std::is_standard_layout<ModelParam>::value,
              "ModelParam must be in the standard layout");

inline void InitParamAndCheck(ModelParam* param,
                              const std::vector<std::pair<std::string, std::string>>& cfg);

class Model {
 private:
  TypeInfo threshold_type_;
  TypeInfo leaf_output_type_;
  virtual void GetPyBuffer(std::vector<PyBufferFrame>* dest) = 0;
  virtual void InitFromPyBuffer(std::vector<PyBufferFrame>::iterator begin,
                                std::vector<PyBufferFrame>::iterator end) = 0;

 public:
  Model() = default;
  virtual ~Model() = default;
  template <typename ThresholdType, typename LeafOutputType>
  inline static std::unique_ptr<Model> Create();
  inline static std::unique_ptr<Model> Create(TypeInfo threshold_type, TypeInfo leaf_output_type);
  inline TypeInfo GetThresholdType() const;
  inline TypeInfo GetLeafOutputType() const;
  template <typename Func>
  inline auto Dispatch(Func func);
  template <typename Func>
  inline auto Dispatch(Func func) const;
  virtual ModelParam GetParam() const = 0;
  virtual int GetNumFeature() const = 0;
  virtual int GetNumOutputGroup() const = 0;
  virtual bool GetRandomForestFlag() const = 0;
  virtual size_t GetNumTree() const = 0;
  virtual void SetTreeLimit(size_t limit) = 0;
  virtual void ReferenceSerialize(dmlc::Stream* fo) const = 0;
  inline std::vector<PyBufferFrame> GetPyBuffer();
  inline static std::unique_ptr<Model> CreateFromPyBuffer(std::vector<PyBufferFrame> frames);
};

/*! \brief thin wrapper for tree ensemble model */
<<<<<<< HEAD
template <typename ThresholdType, typename LeafOutputType>
class ModelImpl : public Model {
 public:
  /*! \brief member trees */
  std::vector<Tree<ThresholdType, LeafOutputType>> trees;
=======
class Model {
 public:
  /*! \brief disable copy; use default move */
  Model() = default;
  virtual ~Model() = default;
  inline static std::unique_ptr<Model> Create();
  Model(const Model&) = delete;
  Model& operator=(const Model&) = delete;
  Model(Model&&) = default;
  Model& operator=(Model&&) = default;

  virtual size_t GetNumTree() const = 0;
  virtual void SetTreeLimit(size_t limit) = 0;
  virtual void ReferenceSerialize(dmlc::Stream* fo) const = 0;

  inline std::vector<PyBufferFrame> GetPyBuffer();
  inline static std::unique_ptr<Model> CreateFromPyBuffer(std::vector<PyBufferFrame> frames);

>>>>>>> dc188113
  /*!
   * \brief number of features used for the model.
   * It is assumed that all feature indices are between 0 and [num_feature]-1.
   */
  int num_feature;
  /*! \brief number of output groups -- for multi-class classification
   *  Set to 1 for everything else */
  int num_output_group;
  /*! \brief flag for random forest;
   *  True for random forests and False for gradient boosted trees */
  bool random_forest_flag;
  /*! \brief extra parameters */
  ModelParam param;

<<<<<<< HEAD
  /*! \brief disable copy; use default move */
  ModelImpl() = default;
  ~ModelImpl() = default;
=======
 private:
  // Internal functions for serialization
  virtual void GetPyBuffer(std::vector<PyBufferFrame>* dest) = 0;
  virtual void InitFromPyBuffer(std::vector<PyBufferFrame>::iterator begin,
                                std::vector<PyBufferFrame>::iterator end) = 0;
};

class ModelImpl : public Model {
 public:
  /*! \brief member trees */
  std::vector<Tree> trees;

  /*! \brief disable copy; use default move */
  ModelImpl() = default;
  ~ModelImpl() override = default;
>>>>>>> dc188113
  ModelImpl(const ModelImpl&) = delete;
  ModelImpl& operator=(const ModelImpl&) = delete;
  ModelImpl(ModelImpl&&) noexcept = default;
  ModelImpl& operator=(ModelImpl&&) noexcept = default;

<<<<<<< HEAD
  inline ModelParam GetParam() const override;
  inline int GetNumFeature() const override;
  inline int GetNumOutputGroup() const override;
  inline bool GetRandomForestFlag() const override;
  inline size_t GetNumTree() const override;
  inline void SetTreeLimit(size_t limit) override;
  void ReferenceSerialize(dmlc::Stream* fo) const override;
=======
  void ReferenceSerialize(dmlc::Stream* fo) const override;
  inline size_t GetNumTree() const override {
    return trees.size();
  }
  void SetTreeLimit(size_t limit) override {
    return trees.resize(limit);
  }
>>>>>>> dc188113

  inline void GetPyBuffer(std::vector<PyBufferFrame>* dest) override;
  inline void InitFromPyBuffer(std::vector<PyBufferFrame>::iterator begin,
                               std::vector<PyBufferFrame>::iterator end) override;
<<<<<<< HEAD
  inline ModelImpl Clone() const;
=======
>>>>>>> dc188113
};

}  // namespace treelite

#include "tree_impl.h"

#endif  // TREELITE_TREE_H_<|MERGE_RESOLUTION|>--- conflicted
+++ resolved
@@ -12,7 +12,6 @@
 #include <map>
 #include <memory>
 #include <string>
-#include <memory>
 #include <vector>
 #include <utility>
 #include <type_traits>
@@ -159,13 +158,8 @@
   Tree& operator=(const Tree&) = delete;
   Tree(Tree&&) noexcept = default;
   Tree& operator=(Tree&&) noexcept = default;
-<<<<<<< HEAD
-  inline Tree Clone() const;
 
   inline const char* GetFormatStringForNode();
-=======
-
->>>>>>> dc188113
   inline void GetPyBuffer(std::vector<PyBufferFrame>* dest);
   inline void InitFromPyBuffer(std::vector<PyBufferFrame>::iterator begin,
                                std::vector<PyBufferFrame>::iterator end);
@@ -245,28 +239,20 @@
    * \brief get leaf value of the leaf node
    * \param nid ID of node being queried
    */
-<<<<<<< HEAD
-  inline LeafOutputType LeafValue(int nid) const;
-=======
-  inline tl_float LeafValue(int nid) const {
+  inline LeafOutputType LeafValue(int nid) const {
     return (nodes_[nid].info_).leaf_value;
   }
->>>>>>> dc188113
   /*!
    * \brief get leaf vector of the leaf node; useful for multi-class random forest classifier
    * \param nid ID of node being queried
    */
-<<<<<<< HEAD
-  inline std::vector<LeafOutputType> LeafVector(int nid) const;
-=======
-  inline std::vector<tl_float> LeafVector(int nid) const {
+  inline std::vector<LeafOutputType> LeafVector(int nid) const {
     if (nid > leaf_vector_offset_.Size()) {
       throw std::runtime_error("nid too large");
     }
-    return std::vector<tl_float>(&leaf_vector_[leaf_vector_offset_[nid]],
-                                 &leaf_vector_[leaf_vector_offset_[nid + 1]]);
-  }
->>>>>>> dc188113
+    return std::vector<LeafOutputType>(&leaf_vector_[leaf_vector_offset_[nid]],
+                                       &leaf_vector_[leaf_vector_offset_[nid + 1]]);
+  }
   /*!
    * \brief tests whether the leaf node has a non-empty leaf vector
    * \param nid ID of node being queried
@@ -281,13 +267,9 @@
    * \brief get threshold of the node
    * \param nid ID of node being queried
    */
-<<<<<<< HEAD
-  inline ThresholdType Threshold(int nid) const;
-=======
-  inline tl_float Threshold(int nid) const {
+  inline ThresholdType Threshold(int nid) const {
     return (nodes_[nid].info_).threshold;
   }
->>>>>>> dc188113
   /*!
    * \brief get comparison operator
    * \param nid ID of node being queried
@@ -500,17 +482,17 @@
 inline void InitParamAndCheck(ModelParam* param,
                               const std::vector<std::pair<std::string, std::string>>& cfg);
 
+/*! \brief thin wrapper for tree ensemble model */
 class Model {
- private:
-  TypeInfo threshold_type_;
-  TypeInfo leaf_output_type_;
-  virtual void GetPyBuffer(std::vector<PyBufferFrame>* dest) = 0;
-  virtual void InitFromPyBuffer(std::vector<PyBufferFrame>::iterator begin,
-                                std::vector<PyBufferFrame>::iterator end) = 0;
-
  public:
+  /*! \brief disable copy; use default move */
   Model() = default;
   virtual ~Model() = default;
+  Model(const Model&) = delete;
+  Model& operator=(const Model&) = delete;
+  Model(Model&&) = default;
+  Model& operator=(Model&&) = default;
+
   template <typename ThresholdType, typename LeafOutputType>
   inline static std::unique_ptr<Model> Create();
   inline static std::unique_ptr<Model> Create(TypeInfo threshold_type, TypeInfo leaf_output_type);
@@ -520,44 +502,14 @@
   inline auto Dispatch(Func func);
   template <typename Func>
   inline auto Dispatch(Func func) const;
-  virtual ModelParam GetParam() const = 0;
-  virtual int GetNumFeature() const = 0;
-  virtual int GetNumOutputGroup() const = 0;
-  virtual bool GetRandomForestFlag() const = 0;
+
   virtual size_t GetNumTree() const = 0;
   virtual void SetTreeLimit(size_t limit) = 0;
   virtual void ReferenceSerialize(dmlc::Stream* fo) const = 0;
+
   inline std::vector<PyBufferFrame> GetPyBuffer();
   inline static std::unique_ptr<Model> CreateFromPyBuffer(std::vector<PyBufferFrame> frames);
-};
-
-/*! \brief thin wrapper for tree ensemble model */
-<<<<<<< HEAD
-template <typename ThresholdType, typename LeafOutputType>
-class ModelImpl : public Model {
- public:
-  /*! \brief member trees */
-  std::vector<Tree<ThresholdType, LeafOutputType>> trees;
-=======
-class Model {
- public:
-  /*! \brief disable copy; use default move */
-  Model() = default;
-  virtual ~Model() = default;
-  inline static std::unique_ptr<Model> Create();
-  Model(const Model&) = delete;
-  Model& operator=(const Model&) = delete;
-  Model(Model&&) = default;
-  Model& operator=(Model&&) = default;
-
-  virtual size_t GetNumTree() const = 0;
-  virtual void SetTreeLimit(size_t limit) = 0;
-  virtual void ReferenceSerialize(dmlc::Stream* fo) const = 0;
-
-  inline std::vector<PyBufferFrame> GetPyBuffer();
-  inline static std::unique_ptr<Model> CreateFromPyBuffer(std::vector<PyBufferFrame> frames);
-
->>>>>>> dc188113
+
   /*!
    * \brief number of features used for the model.
    * It is assumed that all feature indices are between 0 and [num_feature]-1.
@@ -572,57 +524,40 @@
   /*! \brief extra parameters */
   ModelParam param;
 
-<<<<<<< HEAD
-  /*! \brief disable copy; use default move */
-  ModelImpl() = default;
-  ~ModelImpl() = default;
-=======
  private:
+  TypeInfo threshold_type_;
+  TypeInfo leaf_output_type_;
   // Internal functions for serialization
   virtual void GetPyBuffer(std::vector<PyBufferFrame>* dest) = 0;
   virtual void InitFromPyBuffer(std::vector<PyBufferFrame>::iterator begin,
                                 std::vector<PyBufferFrame>::iterator end) = 0;
 };
 
+template <typename ThresholdType, typename LeafOutputType>
 class ModelImpl : public Model {
  public:
   /*! \brief member trees */
-  std::vector<Tree> trees;
+  std::vector<Tree<ThresholdType, LeafOutputType>> trees;
 
   /*! \brief disable copy; use default move */
   ModelImpl() = default;
   ~ModelImpl() override = default;
->>>>>>> dc188113
   ModelImpl(const ModelImpl&) = delete;
   ModelImpl& operator=(const ModelImpl&) = delete;
   ModelImpl(ModelImpl&&) noexcept = default;
   ModelImpl& operator=(ModelImpl&&) noexcept = default;
 
-<<<<<<< HEAD
-  inline ModelParam GetParam() const override;
-  inline int GetNumFeature() const override;
-  inline int GetNumOutputGroup() const override;
-  inline bool GetRandomForestFlag() const override;
-  inline size_t GetNumTree() const override;
-  inline void SetTreeLimit(size_t limit) override;
-  void ReferenceSerialize(dmlc::Stream* fo) const override;
-=======
   void ReferenceSerialize(dmlc::Stream* fo) const override;
   inline size_t GetNumTree() const override {
     return trees.size();
   }
-  void SetTreeLimit(size_t limit) override {
+  inline void SetTreeLimit(size_t limit) override {
     return trees.resize(limit);
   }
->>>>>>> dc188113
 
   inline void GetPyBuffer(std::vector<PyBufferFrame>* dest) override;
   inline void InitFromPyBuffer(std::vector<PyBufferFrame>::iterator begin,
                                std::vector<PyBufferFrame>::iterator end) override;
-<<<<<<< HEAD
-  inline ModelImpl Clone() const;
-=======
->>>>>>> dc188113
 };
 
 }  // namespace treelite
