/*!
 * Copyright (c) 2017-2020 by Contributors
 * \file builder.cc
 * \brief model builder frontend
 * \author Hyunsu Cho
 */

#include <dmlc/registry.h>
#include <treelite/frontend.h>
#include <treelite/tree.h>
#include <memory>
#include <queue>

/* data structures with underscore prefixes are internal use only and don't have external linkage */
namespace {

struct NodeDraft {
  enum class Status : int8_t {
    kEmpty, kNumericalTest, kCategoricalTest, kLeaf
  };
  /*
   * leaf vector: only used for random forests with multi-class classification
   */
  std::vector<treelite::frontend::Value> leaf_vector;
  Status status;
  /* pointers to parent, left and right children */
  NodeDraft* parent;
  NodeDraft* left_child;
  NodeDraft* right_child;
  // split feature index
  unsigned feature_id;
  // default direction for missing values
  bool default_left;
  // leaf value (only for leaf nodes)
  treelite::frontend::Value leaf_value;
  // threshold (only for non-leaf nodes)
  treelite::frontend::Value threshold;
  // (for numerical split)
  // operator to use for expression of form [fval] OP [threshold]
  // If the expression evaluates to true, take the left child;
  // otherwise, take the right child.
  treelite::Operator op;
  // (for categorical split)
  // list of all categories that belong to the left child node.
  // All others not in the list belong to the right child node.
  // Categories are integers ranging from 0 to (n-1), where n is the number of
  // categories in that particular feature. Let's assume n <= 64.
  std::vector<uint32_t> left_categories;

  inline NodeDraft()
    : status(Status::kEmpty), parent(nullptr), left_child(nullptr), right_child(nullptr) {}
};

struct TreeDraft {
  NodeDraft* root;
  std::unordered_map<int, std::unique_ptr<NodeDraft>> nodes;
  treelite::TypeInfo threshold_type;
  treelite::TypeInfo leaf_output_type;
  inline TreeDraft(treelite::TypeInfo threshold_type, treelite::TypeInfo leaf_output_type)
    : root(nullptr), nodes(), threshold_type(threshold_type), leaf_output_type(leaf_output_type) {}
};

}  // anonymous namespace

namespace treelite {
namespace frontend {

DMLC_REGISTRY_FILE_TAG(builder);

struct TreeBuilderImpl {
  TreeDraft tree;
  inline TreeBuilderImpl(TypeInfo threshold_type, TypeInfo leaf_output_type)
    : tree(threshold_type, leaf_output_type) {}
};

struct ModelBuilderImpl {
  std::vector<TreeBuilder> trees;
  int num_feature;
  int num_output_group;
  bool random_forest_flag;
  TypeInfo threshold_type;
  TypeInfo leaf_output_type;
  std::vector<std::pair<std::string, std::string>> cfg;
  inline ModelBuilderImpl(int num_feature, int num_output_group, bool random_forest_flag,
                          TypeInfo threshold_type, TypeInfo leaf_output_type)
    : trees(), num_feature(num_feature), num_output_group(num_output_group),
      random_forest_flag(random_forest_flag), threshold_type(threshold_type),
      leaf_output_type(leaf_output_type), cfg() {
    CHECK_GT(num_feature, 0) << "ModelBuilder: num_feature must be positive";
    CHECK_GT(num_output_group, 0) << "ModelBuilder: num_output_group must be positive";
    CHECK(threshold_type != TypeInfo::kInvalid)
      << "ModelBuilder: threshold_type can't be invalid";
    CHECK(leaf_output_type != TypeInfo::kInvalid)
      << "ModelBuilder: leaf_output_type can't be invalid";
  }
  // Templatized implementation of CommitModel()
  template <typename ThresholdType, typename LeafOutputType>
  void CommitModelImpl(ModelImpl<ThresholdType, LeafOutputType>* out_model);
};

template <typename ThresholdType, typename LeafOutputType>
void SetLeafVector(Tree<ThresholdType, LeafOutputType>* tree, int nid,
                   const std::vector<Value>& leaf_vector) {
  const size_t leaf_vector_size = leaf_vector.size();
  const TypeInfo expected_leaf_type = InferTypeInfoOf<LeafOutputType>();
  std::vector<LeafOutputType> out_leaf_vector;
  for (size_t i = 0; i < leaf_vector_size; ++i) {
    const Value& leaf_value = leaf_vector[i];
    CHECK(leaf_value.GetValueType() == expected_leaf_type)
      << "Leaf value at index " << i << " has incorrect type. Expected: "
      << TypeInfoToString(expected_leaf_type) << ", Given: "
      << TypeInfoToString(leaf_value.GetValueType());
    out_leaf_vector.push_back(leaf_value.Get<LeafOutputType>());
  }
  tree->SetLeafVector(nid, out_leaf_vector);
}

Value::Value() : handle_(nullptr), type_(TypeInfo::kInvalid) {}

template <typename T>
Value
Value::Create(T init_value) {
  Value value;
  std::unique_ptr<T> ptr = std::make_unique<T>(init_value);
  value.handle_.reset(ptr.release());
  value.type_ = InferTypeInfoOf<T>();
  return value;
}

template <typename ValueType>
class CreateHandle {
 public:
  inline static std::shared_ptr<void> Dispatch(const void* init_value) {
    const auto* v_ptr = static_cast<const ValueType*>(init_value);
    CHECK(v_ptr);
    ValueType v = *v_ptr;
    return std::make_shared<ValueType>(v);
  }
};

Value
Value::Create(const void* init_value, TypeInfo type) {
  Value value;
  CHECK(type != TypeInfo::kInvalid) << "Type must be valid";
  value.type_ = type;
  value.handle_ = DispatchWithTypeInfo<CreateHandle>(type, init_value);
  return value;
}

template <typename T>
T&
Value::Get() {
  CHECK(handle_);
  T* out = static_cast<T*>(handle_.get());
  CHECK(out);
  return *out;
}

template <typename T>
const T&
Value::Get() const {
  CHECK(handle_);
  const T* out = static_cast<const T*>(handle_.get());
  CHECK(out);
  return *out;
}

TypeInfo
Value::GetValueType() const {
  return type_;
}

TreeBuilder::TreeBuilder(TypeInfo threshold_type, TypeInfo leaf_output_type)
  : pimpl_(new TreeBuilderImpl(threshold_type, leaf_output_type)), ensemble_id_(nullptr) {}
TreeBuilder::~TreeBuilder() = default;

void
TreeBuilder::CreateNode(int node_key) {
  auto& nodes = pimpl_->tree.nodes;
  CHECK_EQ(nodes.count(node_key), 0) << "CreateNode: nodes with duplicate keys are not allowed";
  nodes[node_key] = std::make_unique<NodeDraft>();
}

void
TreeBuilder::DeleteNode(int node_key) {
  auto& tree = pimpl_->tree;
  auto& nodes = tree.nodes;
  CHECK_GT(nodes.count(node_key), 0) << "DeleteNode: no node found with node_key";
  NodeDraft* node = nodes[node_key].get();
  if (tree.root == node) {  // deleting root
    tree.root = nullptr;
  }
  if (node->left_child != nullptr) {  // deleting a parent
    node->left_child->parent = nullptr;
  }
  if (node->right_child != nullptr) {  // deleting a parent
    node->right_child->parent = nullptr;
  }
  if (node == tree.root) {  // deleting root
    tree.root = nullptr;
    nodes.clear();
  } else {
    nodes.erase(node_key);
  }
}

void
TreeBuilder::SetRootNode(int node_key) {
  auto& tree = pimpl_->tree;
  auto& nodes = tree.nodes;
  CHECK_GT(nodes.count(node_key), 0) << "SetRootNode: no node found with node_key";
  NodeDraft* node = nodes[node_key].get();
  CHECK(!node->parent) << "SetRootNode: a root node cannot have a parent";
  tree.root = node;
}

void
TreeBuilder::SetNumericalTestNode(int node_key, unsigned feature_id, const char* opname,
                                  Value threshold, bool default_left, int left_child_key,
                                  int right_child_key) {
  CHECK_GT(optable.count(opname), 0) << "No operator \"" << opname << "\" exists";
  Operator op = optable.at(opname);
  SetNumericalTestNode(node_key, feature_id, op, std::move(threshold), default_left,
                       left_child_key, right_child_key);
}

void
TreeBuilder::SetNumericalTestNode(int node_key, unsigned feature_id, Operator op, Value threshold,
                                  bool default_left, int left_child_key, int right_child_key) {
  auto& tree = pimpl_->tree;
  auto& nodes = tree.nodes;
  CHECK(tree.threshold_type == threshold.GetValueType())
    << "SetNumericalTestNode: threshold has an incorrect type. "
    << "Expected: " << TypeInfoToString(tree.threshold_type)
    << ", Given: " << TypeInfoToString(threshold.GetValueType());
  CHECK_GT(nodes.count(node_key), 0) << "SetNumericalTestNode: no node found with node_key";
  CHECK_GT(nodes.count(left_child_key), 0)
    << "SetNumericalTestNode: no node found with left_child_key";
  CHECK_GT(nodes.count(right_child_key), 0)
    << "SetNumericalTestNode: no node found with right_child_key";
  NodeDraft* node = nodes[node_key].get();
  NodeDraft* left_child = nodes[left_child_key].get();
  NodeDraft* right_child = nodes[right_child_key].get();
  CHECK(node->status == NodeDraft::Status::kEmpty)
    << "SetNumericalTestNode: cannot modify a non-empty node";
  CHECK(!left_child->parent)
    << "SetNumericalTestNode: node designated as left child already has a parent";
  CHECK(!right_child->parent)
    << "SetNumericalTestNode: node designated as right child already has a parent";
  CHECK(left_child != tree.root && right_child != tree.root)
    << "SetNumericalTestNode: the root node cannot be a child";
  node->status = NodeDraft::Status::kNumericalTest;
  node->left_child = nodes[left_child_key].get();
  node->left_child->parent = node;
  node->right_child = nodes[right_child_key].get();
  node->right_child->parent = node;
  node->feature_id = feature_id;
  node->default_left = default_left;
  node->threshold = std::move(threshold);
  node->op = op;
}

void
TreeBuilder::SetCategoricalTestNode(int node_key, unsigned feature_id,
                                    const std::vector<uint32_t>& left_categories, bool default_left,
                                    int left_child_key, int right_child_key) {
  auto &tree = pimpl_->tree;
  auto &nodes = tree.nodes;
  CHECK_GT(nodes.count(node_key), 0) << "SetCategoricalTestNode: no node found with node_key";
  CHECK_GT(nodes.count(left_child_key), 0)
    << "SetCategoricalTestNode: no node found with left_child_key";
  CHECK_GT(nodes.count(right_child_key), 0)
    << "SetCategoricalTestNode: no node found with right_child_key";
  NodeDraft* node = nodes[node_key].get();
  NodeDraft* left_child = nodes[left_child_key].get();
  NodeDraft* right_child = nodes[right_child_key].get();
  CHECK(node->status == NodeDraft::Status::kEmpty)
    << "SetCategoricalTestNode: cannot modify a non-empty node";
  CHECK(!left_child->parent)
    << "SetCategoricalTestNode: node designated as left child already has a parent";
  CHECK(!right_child->parent)
    << "SetCategoricalTestNode: node designated as right child already has a parent";
  CHECK(left_child != tree.root && right_child != tree.root)
    << "SetCategoricalTestNode: the root node cannot be a child";
  node->status = NodeDraft::Status::kCategoricalTest;
  node->left_child = nodes[left_child_key].get();
  node->left_child->parent = node;
  node->right_child = nodes[right_child_key].get();
  node->right_child->parent = node;
  node->feature_id = feature_id;
  node->default_left = default_left;
  node->left_categories = left_categories;
}

void
TreeBuilder::SetLeafNode(int node_key, Value leaf_value) {
  auto& tree = pimpl_->tree;
  auto& nodes = tree.nodes;
  CHECK(tree.leaf_output_type == leaf_value.GetValueType())
    << "SetLeafNode: leaf_value has an incorrect type. "
    << "Expected: " << TypeInfoToString(tree.leaf_output_type)
    << ", Given: " << TypeInfoToString(leaf_value.GetValueType());
  CHECK_GT(nodes.count(node_key), 0) << "SetLeafNode: no node found with node_key";
  NodeDraft* node = nodes[node_key].get();
  CHECK(node->status == NodeDraft::Status::kEmpty) << "SetLeafNode: cannot modify a non-empty node";
  node->status = NodeDraft::Status::kLeaf;
  node->leaf_value = std::move(leaf_value);
}

void
TreeBuilder::SetLeafVectorNode(int node_key, const std::vector<Value>& leaf_vector) {
  auto& tree = pimpl_->tree;
  auto& nodes = tree.nodes;
  const size_t leaf_vector_len = leaf_vector.size();
  for (size_t i = 0; i < leaf_vector_len; ++i) {
    const Value& leaf_value = leaf_vector[i];
    CHECK(tree.leaf_output_type == leaf_value.GetValueType())
      << "SetLeafVectorNode: the element " << i << " in leaf_vector has an incorrect type. "
      << "Expected: " << TypeInfoToString(tree.leaf_output_type)
      << ", Given: " << TypeInfoToString(leaf_value.GetValueType());
  }
  CHECK_GT(nodes.count(node_key), 0) << "SetLeafVectorNode: no node found with node_key";
  NodeDraft* node = nodes[node_key].get();
  CHECK(node->status == NodeDraft::Status::kEmpty)
    << "SetLeafVectorNode: cannot modify a non-empty node";
  node->status = NodeDraft::Status::kLeaf;
  node->leaf_vector = leaf_vector;
}

ModelBuilder::ModelBuilder(int num_feature, int num_output_group, bool random_forest_flag,
                           TypeInfo threshold_type, TypeInfo leaf_output_type)
  : pimpl_(new ModelBuilderImpl(num_feature, num_output_group, random_forest_flag,
                                threshold_type, leaf_output_type)) {}
ModelBuilder::~ModelBuilder() = default;

void
ModelBuilder::SetModelParam(const char* name, const char* value) {
  pimpl_->cfg.emplace_back(name, value);
}

int
ModelBuilder::InsertTree(TreeBuilder* tree_builder, int index) {
  if (tree_builder == nullptr) {
    LOG(FATAL) << "InsertTree: not a valid tree builder";
    return -1;
  }
  if (tree_builder->ensemble_id_ != nullptr) {
    LOG(FATAL) << "InsertTree: tree is already part of another ensemble";
    return -1;
  }
  if (tree_builder->pimpl_->tree.threshold_type != this->pimpl_->threshold_type) {
    LOG(FATAL)
      << "InsertTree: cannot insert the tree into the ensemble, because the ensemble requires all "
      << "member trees to use " << TypeInfoToString(this->pimpl_->threshold_type)
      << " type for split thresholds whereas the tree is using "
      << TypeInfoToString(tree_builder->pimpl_->tree.threshold_type);
    return -1;
  }
  if (tree_builder->pimpl_->tree.leaf_output_type != this->pimpl_->leaf_output_type) {
    LOG(FATAL)
      << "InsertTree: cannot insert the tree into the ensemble, because the ensemble requires all "
      << "member trees to use " << TypeInfoToString(this->pimpl_->leaf_output_type)
      << " type for leaf outputs whereas the tree is using "
      << TypeInfoToString(tree_builder->pimpl_->tree.leaf_output_type);
    return -1;
  }

  // check bounds for feature indices
  for (const auto& kv : tree_builder->pimpl_->tree.nodes) {
    const NodeDraft::Status status = kv.second->status;
    if (status == NodeDraft::Status::kNumericalTest ||
        status == NodeDraft::Status::kCategoricalTest) {
      const int fid = static_cast<int>(kv.second->feature_id);
      if (fid < 0 || fid >= this->pimpl_->num_feature) {
        LOG(FATAL) << "InsertTree: tree has an invalid split at node "
                   << kv.first << ": feature id " << kv.second->feature_id << " is out of bound";
        return -1;
      }
    }
  }

  // perform insertion
  auto& trees = pimpl_->trees;
  if (index == -1) {
    trees.push_back(std::move(*tree_builder));
    tree_builder->ensemble_id_ = this;
    return static_cast<int>(trees.size());
  } else {
    if (static_cast<size_t>(index) <= trees.size()) {
      trees.insert(trees.begin() + index, std::move(*tree_builder));
      tree_builder->ensemble_id_ = this;
      return index;
    } else {
      LOG(FATAL) << "InsertTree: index out of bound";
      return -1;
    }
  }
}

TreeBuilder*
ModelBuilder::GetTree(int index) {
  return &pimpl_->trees.at(index);
}

const TreeBuilder*
ModelBuilder::GetTree(int index) const {
  return &pimpl_->trees.at(index);
}

void
ModelBuilder::DeleteTree(int index) {
  auto& trees = pimpl_->trees;
  CHECK_LT(static_cast<size_t>(index), trees.size()) << "DeleteTree: index out of bound";
  trees.erase(trees.begin() + index);
}

std::unique_ptr<Model>
ModelBuilder::CommitModel() {
<<<<<<< HEAD
  std::unique_ptr<Model> model = Model::Create(pimpl_->threshold_type, pimpl_->leaf_output_type);
  model->Dispatch([this](auto& model_handle) {
    this->pimpl_->CommitModelImpl(&model_handle);
  });
  return model;
}

template <typename ThresholdType, typename LeafOutputType>
void
ModelBuilderImpl::CommitModelImpl(ModelImpl<ThresholdType, LeafOutputType>* out_model) {
  ModelImpl<ThresholdType, LeafOutputType>& model = *out_model;
  model.num_feature = this->num_feature;
  model.num_output_group = this->num_output_group;
  model.random_forest_flag = this->random_forest_flag;
=======
  std::unique_ptr<Model> model_ptr = Model::Create();
  ModelImpl& model = *dynamic_cast<ModelImpl*>(model_ptr.get());
  model.num_feature = pimpl->num_feature;
  model.num_output_group = pimpl->num_output_group;
  model.random_forest_flag = pimpl->random_forest_flag;
>>>>>>> dc188113
  // extra parameters
  InitParamAndCheck(&model.param, this->cfg);

  // flag to check consistent use of leaf vector
  // 0: no leaf should use leaf vector
  // 1: every leaf should use leaf vector
  // -1: indeterminate
  int8_t flag_leaf_vector = -1;

  for (const auto& tree_builder : this->trees) {
    const auto& _tree = tree_builder.pimpl_->tree;
    CHECK(_tree.root) << "CommitModel: a tree has no root node";
    CHECK(_tree.root->status != NodeDraft::Status::kEmpty)
      << "SetRootNode: cannot set an empty node as root";
    model.trees.emplace_back();
    Tree<ThresholdType, LeafOutputType>& tree = model.trees.back();
    tree.Init();

    // assign node ID's so that a breadth-wise traversal would yield
    // the monotonic sequence 0, 1, 2, ...
    std::queue<std::pair<const NodeDraft*, int>> Q;  // (internal pointer, ID)
    Q.push({_tree.root, 0});  // assign 0 to root
    while (!Q.empty()) {
      const NodeDraft* node;
      int nid;
      std::tie(node, nid) = Q.front();
      Q.pop();
      CHECK(node->status != NodeDraft::Status::kEmpty)
        << "CommitModel: encountered an empty node in the middle of a tree";
      if (node->status == NodeDraft::Status::kNumericalTest) {
        CHECK(node->left_child) << "CommitModel: a test node lacks a left child";
        CHECK(node->right_child) << "CommitModel: a test node lacks a right child";
        CHECK(node->left_child->parent == node) << "CommitModel: left child has wrong parent";
        CHECK(node->right_child->parent == node) << "CommitModel: right child has wrong parent";
        tree.AddChilds(nid);
        CHECK(node->threshold.GetValueType() == InferTypeInfoOf<ThresholdType>())
          << "CommitModel: The specified threshold has incorrect type. Expected: "
          << TypeInfoToString(InferTypeInfoOf<ThresholdType>())
          << " Given: " << TypeInfoToString(node->threshold.GetValueType());
        ThresholdType threshold = node->threshold.Get<ThresholdType>();
        tree.SetNumericalSplit(nid, node->feature_id, threshold, node->default_left, node->op);
        Q.push({node->left_child, tree.LeftChild(nid)});
        Q.push({node->right_child, tree.RightChild(nid)});
      } else if (node->status == NodeDraft::Status::kCategoricalTest) {
        CHECK(node->left_child) << "CommitModel: a test node lacks a left child";
        CHECK(node->right_child) << "CommitModel: a test node lacks a right child";
        CHECK(node->left_child->parent == node) << "CommitModel: left child has wrong parent";
        CHECK(node->right_child->parent == node) << "CommitModel: right child has wrong parent";
        tree.AddChilds(nid);
        tree.SetCategoricalSplit(nid, node->feature_id, node->default_left, false,
                                 node->left_categories);
        Q.push({node->left_child, tree.LeftChild(nid)});
        Q.push({node->right_child, tree.RightChild(nid)});
      } else {  // leaf node
        CHECK(node->left_child == nullptr && node->right_child == nullptr)
          << "CommitModel: a leaf node cannot have children";
        if (!node->leaf_vector.empty()) {  // leaf vector exists
          CHECK_NE(flag_leaf_vector, 0)
            << "CommitModel: Inconsistent use of leaf vector: if one leaf node uses a leaf vector, "
            << "*every* leaf node must use a leaf vector";
          flag_leaf_vector = 1;  // now every leaf must use leaf vector
          CHECK_EQ(node->leaf_vector.size(), model.num_output_group)
            << "CommitModel: The length of leaf vector must be identical to the number of output "
            << "groups";
          SetLeafVector(&tree, nid, node->leaf_vector);
        } else {  // ordinary leaf
          CHECK_NE(flag_leaf_vector, 1)
            << "CommitModel: Inconsistent use of leaf vector: if one leaf node does not use a leaf "
            << "vector, *no other* leaf node can use a leaf vector";
          flag_leaf_vector = 0;  // now no leaf can use leaf vector
          CHECK(node->leaf_value.GetValueType() == InferTypeInfoOf<LeafOutputType>())
            << "CommitModel: The specified leaf value has incorrect type. Expected: "
            << TypeInfoToString(InferTypeInfoOf<LeafOutputType>())
            << " Given: " << TypeInfoToString(node->leaf_value.GetValueType());
          LeafOutputType leaf_value = node->leaf_value.Get<LeafOutputType>();
          tree.SetLeaf(nid, leaf_value);
        }
      }
    }
  }
  if (flag_leaf_vector == 0) {
    if (model.num_output_group > 1) {
      // multi-class classification with gradient boosted trees
      CHECK(!model.random_forest_flag)
        << "To use a random forest for multi-class classification, each leaf node must output a "
        << "leaf vector specifying a probability distribution";
      CHECK_EQ(this->trees.size() % model.num_output_group, 0)
        << "For multi-class classifiers with gradient boosted trees, the number of trees must be "
        << "evenly divisible by the number of output groups";
    }
  } else if (flag_leaf_vector == 1) {
    // multi-class classification with a random forest
    CHECK(model.random_forest_flag)
      << "In multi-class classifiers with gradient boosted trees, each leaf node must output a "
      << "single floating-point value.";
  } else {
    LOG(FATAL) << "Impossible thing happened: model has no leaf node!";
  }
<<<<<<< HEAD
=======
  return model_ptr;
>>>>>>> dc188113
}

template Value Value::Create(uint32_t init_value);
template Value Value::Create(float init_value);
template Value Value::Create(double init_value);

}  // namespace frontend
}  // namespace treelite<|MERGE_RESOLUTION|>--- conflicted
+++ resolved
@@ -416,12 +416,12 @@
 
 std::unique_ptr<Model>
 ModelBuilder::CommitModel() {
-<<<<<<< HEAD
-  std::unique_ptr<Model> model = Model::Create(pimpl_->threshold_type, pimpl_->leaf_output_type);
-  model->Dispatch([this](auto& model_handle) {
-    this->pimpl_->CommitModelImpl(&model_handle);
+  std::unique_ptr<Model> model_ptr = Model::Create(pimpl_->threshold_type,
+                                                   pimpl_->leaf_output_type);
+  model_ptr->Dispatch([this](auto& model) {
+    this->pimpl_->CommitModelImpl(&model);
   });
-  return model;
+  return model_ptr;
 }
 
 template <typename ThresholdType, typename LeafOutputType>
@@ -431,13 +431,6 @@
   model.num_feature = this->num_feature;
   model.num_output_group = this->num_output_group;
   model.random_forest_flag = this->random_forest_flag;
-=======
-  std::unique_ptr<Model> model_ptr = Model::Create();
-  ModelImpl& model = *dynamic_cast<ModelImpl*>(model_ptr.get());
-  model.num_feature = pimpl->num_feature;
-  model.num_output_group = pimpl->num_output_group;
-  model.random_forest_flag = pimpl->random_forest_flag;
->>>>>>> dc188113
   // extra parameters
   InitParamAndCheck(&model.param, this->cfg);
 
@@ -536,10 +529,6 @@
   } else {
     LOG(FATAL) << "Impossible thing happened: model has no leaf node!";
   }
-<<<<<<< HEAD
-=======
-  return model_ptr;
->>>>>>> dc188113
 }
 
 template Value Value::Create(uint32_t init_value);
