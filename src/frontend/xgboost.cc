--- conflicted
+++ resolved
@@ -392,64 +392,28 @@
   bool need_transform_to_margin = mparam_.major_version >= 1;
 
   /* 2. Export model */
-<<<<<<< HEAD
-  std::unique_ptr<treelite::Model> model = treelite::Model::Create<float, float>();
-  auto* model_handle = dynamic_cast<treelite::ModelImpl<float, float>*>(model.get());
-  model_handle->num_feature = static_cast<int>(mparam_.num_feature);
-  model_handle->num_output_group = std::max(mparam_.num_class, 1);
-  model_handle->random_forest_flag = false;
-
-  // set global bias
-  model_handle->param.global_bias = static_cast<float>(mparam_.base_score);
-=======
-  std::unique_ptr<treelite::Model> model_ptr = treelite::Model::Create();
-  auto* model = dynamic_cast<treelite::ModelImpl*>(model_ptr.get());
-  model->num_feature = mparam_.num_feature;
+  std::unique_ptr<treelite::Model> model_ptr = treelite::Model::Create<float, float>();
+  auto* model = dynamic_cast<treelite::ModelImpl<float, float>*>(model_ptr.get());
+  model->num_feature = static_cast<int>(mparam_.num_feature);
   model->num_output_group = std::max(mparam_.num_class, 1);
   model->random_forest_flag = false;
 
   // set global bias
   model->param.global_bias = static_cast<float>(mparam_.base_score);
->>>>>>> dc188113
   std::vector<std::string> exponential_family {
     "count:poisson", "reg:gamma", "reg:tweedie"
   };
   if (need_transform_to_margin) {
     if (name_obj_ == "reg:logistic" || name_obj_ == "binary:logistic") {
-<<<<<<< HEAD
-      model_handle->param.global_bias = ProbToMargin::Sigmoid(model_handle->param.global_bias);
-    } else if (std::find(exponential_family.cbegin() , exponential_family.cend(), name_obj_)
-               != exponential_family.cend()) {
-      model_handle->param.global_bias = ProbToMargin::Exponential(model_handle->param.global_bias);
-=======
       model->param.global_bias = ProbToMargin::Sigmoid(model->param.global_bias);
     } else if (std::find(exponential_family.cbegin() , exponential_family.cend(), name_obj_)
                != exponential_family.cend()) {
       model->param.global_bias = ProbToMargin::Exponential(model->param.global_bias);
->>>>>>> dc188113
     }
   }
 
   // set correct prediction transform function, depending on objective function
   if (name_obj_ == "multi:softmax") {
-<<<<<<< HEAD
-    std::strncpy(model_handle->param.pred_transform, "max_index",
-                 sizeof(model_handle->param.pred_transform));
-  } else if (name_obj_ == "multi:softprob") {
-    std::strncpy(model_handle->param.pred_transform, "softmax",
-                 sizeof(model_handle->param.pred_transform));
-  } else if (name_obj_ == "reg:logistic" || name_obj_ == "binary:logistic") {
-    std::strncpy(model_handle->param.pred_transform, "sigmoid",
-                 sizeof(model_handle->param.pred_transform));
-    model_handle->param.sigmoid_alpha = 1.0f;
-  } else if (std::find(exponential_family.cbegin() , exponential_family.cend(), name_obj_)
-             != exponential_family.cend()) {
-    std::strncpy(model_handle->param.pred_transform, "exponential",
-                 sizeof(model_handle->param.pred_transform));
-  } else {
-    std::strncpy(model_handle->param.pred_transform, "identity",
-                 sizeof(model_handle->param.pred_transform));
-=======
     std::strncpy(model->param.pred_transform, "max_index",
                  sizeof(model->param.pred_transform));
   } else if (name_obj_ == "multi:softprob") {
@@ -464,18 +428,12 @@
   } else {
     std::strncpy(model->param.pred_transform, "identity",
                  sizeof(model->param.pred_transform));
->>>>>>> dc188113
   }
 
   // traverse trees
   for (const auto& xgb_tree : xgb_trees_) {
-<<<<<<< HEAD
-    model_handle->trees.emplace_back();
-    treelite::Tree<float, float>& tree = model_handle->trees.back();
-=======
     model->trees.emplace_back();
-    treelite::Tree& tree = model->trees.back();
->>>>>>> dc188113
+    treelite::Tree<float, float>& tree = model->trees.back();
     tree.Init();
 
     // assign node ID's so that a breadth-wise traversal would yield
