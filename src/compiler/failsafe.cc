--- conflicted
+++ resolved
@@ -131,17 +131,13 @@
 // nodes[]: stores nodes from all decision trees
 // nodes_row_ptr[]: marks bounaries between decision trees. The nodes belonging to Tree [i] are
 //                  found in nodes[nodes_row_ptr[i]:nodes_row_ptr[i+1]]
-<<<<<<< HEAD
 inline std::pair<std::string, std::string> FormatNodesArray(
-    const treelite::ModelImpl<float, float>& model_handle) {
-=======
-inline std::pair<std::string, std::string> FormatNodesArray(const treelite::ModelImpl& model) {
->>>>>>> dc188113
+    const treelite::ModelImpl<float, float>& model) {
   treelite::compiler::common_util::ArrayFormatter nodes(100, 2);
   treelite::compiler::common_util::ArrayFormatter nodes_row_ptr(100, 2);
   int node_count = 0;
   nodes_row_ptr << "0";
-  for (const auto& tree : model_handle.trees) {
+  for (const auto& tree : model.trees) {
     for (int nid = 0; nid < tree.num_nodes; ++nid) {
       if (tree.IsLeaf(nid)) {
         CHECK(!tree.HasLeafVector(nid))
@@ -173,11 +169,7 @@
 
 // Variant of FormatNodesArray(), where nodes[] array is dumped as an ELF binary
 inline std::pair<std::vector<char>, std::string> FormatNodesArrayELF(
-<<<<<<< HEAD
-    const treelite::ModelImpl<float, float>& model_handle) {
-=======
-    const treelite::ModelImpl& model) {
->>>>>>> dc188113
+    const treelite::ModelImpl<float, float>& model) {
   std::vector<char> nodes_elf;
   treelite::compiler::AllocateELFHeader(&nodes_elf);
 
@@ -185,7 +177,7 @@
   NodeStructValue val;
   int node_count = 0;
   nodes_row_ptr << "0";
-  for (const auto& tree : model_handle.trees) {
+  for (const auto& tree : model.trees) {
     for (int nid = 0; nid < tree.num_nodes; ++nid) {
       if (tree.IsLeaf(nid)) {
         CHECK(!tree.HasLeafVector(nid))
@@ -213,11 +205,7 @@
 
 // Get the comparison op used in the tree ensemble model
 // If splits have more than one op, throw an error
-<<<<<<< HEAD
 inline std::string GetCommonOp(const treelite::ModelImpl<float, float>& model) {
-=======
-inline std::string GetCommonOp(const treelite::ModelImpl& model) {
->>>>>>> dc188113
   std::set<treelite::Operator> ops;
   for (const auto& tree : model.trees) {
     for (int nid = 0; nid < tree.num_nodes; ++nid) {
@@ -271,25 +259,20 @@
     }
   }
 
-<<<<<<< HEAD
-  CompiledModel Compile(const Model& model) override {
-    CHECK(model.GetThresholdType() == TypeInfo::kFloat32
-          && model.GetLeafOutputType() == TypeInfo::kFloat32)
+  CompiledModel Compile(const Model& model_ptr) override {
+    CHECK(model_ptr.GetThresholdType() == TypeInfo::kFloat32
+          && model_ptr.GetLeafOutputType() == TypeInfo::kFloat32)
       << "Failsafe compiler only supports models with float32 thresholds and float32 leaf outputs";
-    const auto& model_handle = dynamic_cast<const ModelImpl<float, float>&>(model);
-=======
-  CompiledModel Compile(const Model& model_ptr) override {
-    const auto& model = dynamic_cast<const ModelImpl&>(model_ptr);
->>>>>>> dc188113
+    const auto& model = dynamic_cast<const ModelImpl<float, float>&>(model_ptr);
 
     CompiledModel cm;
     cm.backend = "native";
 
-    num_feature_ = model_handle.num_feature;
-    num_output_group_ = model_handle.num_output_group;
-    CHECK(!model_handle.random_forest_flag)
+    num_feature_ = model.num_feature;
+    num_output_group_ = model.num_output_group;
+    CHECK(!model.random_forest_flag)
       << "Only gradient boosted trees supported in FailSafeCompiler";
-    pred_tranform_func_ = PredTransformFunction("native", model);
+    pred_tranform_func_ = PredTransformFunction("native", model_ptr);
     files_.clear();
 
     const char* predict_function_signature
@@ -316,10 +299,10 @@
          ? fmt::format(return_multiclass_template,
              "num_output_group"_a = num_output_group_,
              "global_bias"_a
-                = compiler::common_util::ToStringHighPrecision(model_handle.param.global_bias))
+                = compiler::common_util::ToStringHighPrecision(model.param.global_bias))
          : fmt::format(return_template,
              "global_bias"_a
-                = compiler::common_util::ToStringHighPrecision(model_handle.param.global_bias)));
+                = compiler::common_util::ToStringHighPrecision(model.param.global_bias)));
 
     std::string nodes, nodes_row_ptr;
     std::vector<char> nodes_elf;
@@ -327,12 +310,12 @@
       if (param.verbose > 0) {
         LOG(INFO) << "Dumping arrays as an ELF relocatable object...";
       }
-      std::tie(nodes_elf, nodes_row_ptr) = FormatNodesArrayELF(model_handle);
+      std::tie(nodes_elf, nodes_row_ptr) = FormatNodesArrayELF(model);
     } else {
-      std::tie(nodes, nodes_row_ptr) = FormatNodesArray(model_handle);
-    }
-
-    const ModelParam model_param = model.GetParam();
+      std::tie(nodes, nodes_row_ptr) = FormatNodesArray(model);
+    }
+
+    const ModelParam model_param = model.param;
     const std::string query_functions_definition
       = fmt::format(native::query_functions_definition_template,
           "num_output_group"_a = num_output_group_,
@@ -348,8 +331,8 @@
       "query_functions_definition"_a = query_functions_definition,
       "pred_transform_function"_a = pred_tranform_func_,
       "predict_function_signature"_a = predict_function_signature,
-      "num_tree"_a = model_handle.trees.size(),
-      "compare_op"_a = GetCommonOp(model_handle),
+      "num_tree"_a = model.trees.size(),
+      "compare_op"_a = GetCommonOp(model),
       "accumulator_definition"_a = accumulator_definition,
       "output_statement"_a = output_statement,
       "return_statement"_a = return_statement);
