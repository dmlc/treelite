--- conflicted
+++ resolved
@@ -178,22 +178,14 @@
 int TreeliteQueryNumFeature(ModelHandle handle, size_t* out) {
   API_BEGIN();
   const auto* model_ = static_cast<const Model*>(handle);
-<<<<<<< HEAD
-  *out = static_cast<size_t>(model_->GetNumFeature());
-=======
   *out = static_cast<size_t>(model_->num_feature);
->>>>>>> dc188113
   API_END();
 }
 
 int TreeliteQueryNumOutputGroups(ModelHandle handle, size_t* out) {
   API_BEGIN();
   const auto* model_ = static_cast<const Model*>(handle);
-<<<<<<< HEAD
-  *out = static_cast<size_t>(model_->GetNumOutputGroup());
-=======
   *out = static_cast<size_t>(model_->num_output_group);
->>>>>>> dc188113
   API_END();
 }
 
