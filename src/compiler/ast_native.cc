/*!
 * Copyright (c) 2017-2020 by Contributors
 * \file ast_native.cc
 * \author Hyunsu Cho
 * \brief C code generator
 */
#include <treelite/compiler.h>
#include <treelite/compiler_param.h>
#include <treelite/annotator.h>
#include <fmt/format.h>
#include <algorithm>
#include <fstream>
#include <unordered_map>
#include <queue>
#include <cmath>
#include "./pred_transform.h"
#include "./ast/builder.h"
#include "./native/main_template.h"
#include "./native/header_template.h"
#include "./native/qnode_template.h"
#include "./native/code_folder_template.h"
#include "./native/typeinfo_ctypes.h"
#include "./common/format_util.h"
#include "./common/code_folding_util.h"
#include "./common/categorical_bitmap.h"

#if defined(_MSC_VER) || defined(_WIN32)
#define DLLEXPORT_KEYWORD "__declspec(dllexport) "
#else
#define DLLEXPORT_KEYWORD ""
#endif

using namespace fmt::literals;

namespace treelite {
namespace compiler {

DMLC_REGISTRY_FILE_TAG(ast_native);

class ASTNativeCompiler : public Compiler {
 public:
  explicit ASTNativeCompiler(const CompilerParam& param)
    : param(param) {
    if (param.verbose > 0) {
      LOG(INFO) << "Using ASTNativeCompiler";
    }
    if (param.dump_array_as_elf > 0) {
      LOG(INFO) << "Warning: 'dump_array_as_elf' parameter is not applicable "
                   "for ASTNativeCompiler";
    }
  }

  template <typename ThresholdType, typename LeafOutputType>
  CompiledModel CompileImpl(const ModelImpl<ThresholdType, LeafOutputType>& model) {
    CompiledModel cm;
    cm.backend = "native";

    CHECK(model.task_type != TaskType::kMultiClfCategLeaf)
      << "Model task type unsupported by ASTNativeCompiler";
    CHECK(model.task_param.output_type == TaskParameter::OutputType::kFloat)
      << "ASTNativeCompiler only supports models with float output";

    num_feature_ = model.num_feature;
    task_type_ = model.task_type;
    task_param_ = model.task_param;
    pred_transform_ = model.param.pred_transform;
    sigmoid_alpha_ = model.param.sigmoid_alpha;
    global_bias_ = model.param.global_bias;
    files_.clear();

    ASTBuilder<ThresholdType, LeafOutputType> builder;
    builder.BuildAST(model);
    if (builder.FoldCode(param.code_folding_req) || param.quantize > 0) {
      // is_categorical[i] : is i-th feature categorical?
      array_is_categorical_
        = RenderIsCategoricalArray(builder.GenerateIsCategoricalArray());
    }
    if (param.annotate_in != "NULL") {
      BranchAnnotator annotator;
      std::unique_ptr<dmlc::Stream> fi(
        dmlc::Stream::Create(param.annotate_in.c_str(), "r"));
      annotator.Load(fi.get());
      const auto annotation = annotator.Get();
      builder.LoadDataCounts(annotation);
      LOG(INFO) << "Loading node frequencies from `"
                << param.annotate_in << "'";
    }
    builder.Split(param.parallel_comp);
    if (param.quantize > 0) {
      builder.QuantizeThresholds();
    }

    {
      const char* destfile = getenv("TREELITE_DUMP_AST");
      if (destfile) {
        std::ofstream os(destfile);
        os << builder.GetDump() << std::endl;
      }
    }

    WalkAST<ThresholdType, LeafOutputType>(builder.GetRootNode(), "main.c", 0);
    if (files_.count("arrays.c") > 0) {
      PrependToBuffer("arrays.c", "#include \"header.h\"\n", 0);
    }

    {
      /* write recipe.json */
      std::vector<std::unordered_map<std::string, std::string>> source_list;
      for (const auto& kv : files_) {
        if (kv.first.compare(kv.first.length() - 2, 2, ".c") == 0) {
          const size_t line_count
            = std::count(kv.second.content.begin(), kv.second.content.end(), '\n');
          source_list.push_back({ {"name",
                                   kv.first.substr(0, kv.first.length() - 2)},
                                  {"length", std::to_string(line_count)} });
        }
      }
      std::ostringstream oss;
      std::unique_ptr<dmlc::JSONWriter> writer(new dmlc::JSONWriter(&oss));
      writer->BeginObject();
      writer->WriteObjectKeyValue("target", param.native_lib_name);
      writer->WriteObjectKeyValue("sources", source_list);
      writer->EndObject();
      files_["recipe.json"] = CompiledModel::FileEntry(oss.str());
    }
    cm.files = std::move(files_);
    return cm;
  }

  CompiledModel Compile(const Model& model) override {
    this->pred_tranform_func_ = PredTransformFunction("native", model);
    return model.Dispatch([this](const auto& model_handle) {
      return this->CompileImpl(model_handle);
    });
  }

 private:
  CompilerParam param;
  int num_feature_;
  TaskType task_type_;
  TaskParameter task_param_;
  std::string pred_transform_;
  float sigmoid_alpha_;
  float global_bias_;
  std::string pred_tranform_func_;
  std::string array_is_categorical_;
  std::unordered_map<std::string, CompiledModel::FileEntry> files_;

  template <typename ThresholdType, typename LeafOutputType>
  void WalkAST(const ASTNode* node,
               const std::string& dest,
               size_t indent) {
    const MainNode* t1;
    const AccumulatorContextNode* t2;
    const ConditionNode* t3;
    const OutputNode<LeafOutputType>* t4;
    const TranslationUnitNode* t5;
    const QuantizerNode<ThresholdType>* t6;
    const CodeFolderNode* t7;
    if ( (t1 = dynamic_cast<const MainNode*>(node)) ) {
      HandleMainNode<ThresholdType, LeafOutputType>(t1, dest, indent);
    } else if ( (t2 = dynamic_cast<const AccumulatorContextNode*>(node)) ) {
      HandleACNode<ThresholdType, LeafOutputType>(t2, dest, indent);
    } else if ( (t3 = dynamic_cast<const ConditionNode*>(node)) ) {
      HandleCondNode<ThresholdType, LeafOutputType>(t3, dest, indent);
    } else if ( (t4 = dynamic_cast<const OutputNode<LeafOutputType>*>(node)) ) {
      HandleOutputNode<ThresholdType, LeafOutputType>(t4, dest, indent);
    } else if ( (t5 = dynamic_cast<const TranslationUnitNode*>(node)) ) {
      HandleTUNode<ThresholdType, LeafOutputType>(t5, dest, indent);
    } else if ( (t6 = dynamic_cast<const QuantizerNode<ThresholdType>*>(node)) ) {
      HandleQNode<ThresholdType, LeafOutputType>(t6, dest, indent);
    } else if ( (t7 = dynamic_cast<const CodeFolderNode*>(node)) ) {
      HandleCodeFolderNode<ThresholdType, LeafOutputType>(t7, dest, indent);
    } else {
      LOG(FATAL) << "Unrecognized AST node type";
    }
  }

  // append content to a given buffer, with given level of indentation
  inline void AppendToBuffer(const std::string& dest,
                             const std::string& content,
                             size_t indent) {
    files_[dest].content += common_util::IndentMultiLineString(content, indent);
  }

  // prepend content to a given buffer, with given level of indentation
  inline void PrependToBuffer(const std::string& dest,
                              const std::string& content,
                              size_t indent) {
    files_[dest].content
      = common_util::IndentMultiLineString(content, indent) + files_[dest].content;
  }

  template <typename ThresholdType, typename LeafOutputType>
  void HandleMainNode(const MainNode* node,
                      const std::string& dest,
                      size_t indent) {
    const std::string threshold_type
      = native::TypeInfoToCTypeString(TypeToInfo<ThresholdType>());
    const std::string leaf_output_type
      = native::TypeInfoToCTypeString(TypeToInfo<LeafOutputType>());
    const std::string predict_function_signature
      = (task_param_.num_class > 1) ?
          fmt::format("size_t predict_multiclass(union Entry* data, int pred_margin, {}* result)",
                      leaf_output_type)
        : fmt::format("{} predict(union Entry* data, int pred_margin)",
                      leaf_output_type);

    if (!array_is_categorical_.empty()) {
      array_is_categorical_
        = fmt::format("const unsigned char is_categorical[] = {{\n{}\n}}",
                      array_is_categorical_);
    }

    const std::string query_functions_definition
      = fmt::format(native::query_functions_definition_template,
          "num_class"_a = task_param_.num_class,
          "num_feature"_a = num_feature_,
          "pred_transform"_a = pred_transform_,
          "sigmoid_alpha"_a = sigmoid_alpha_,
          "global_bias"_a = global_bias_,
          "threshold_type_str"_a = TypeInfoToString(TypeToInfo<ThresholdType>()),
          "leaf_output_type_str"_a = TypeInfoToString(TypeToInfo<LeafOutputType>()));

    AppendToBuffer(dest,
      fmt::format(native::main_start_template,
        "array_is_categorical"_a = array_is_categorical_,
        "query_functions_definition"_a = query_functions_definition,
        "pred_transform_function"_a = pred_tranform_func_,
        "predict_function_signature"_a = predict_function_signature),
      indent);
    const std::string query_functions_prototype
      = fmt::format(native::query_functions_prototype_template,
          "dllexport"_a = DLLEXPORT_KEYWORD);
    AppendToBuffer("header.h",
      fmt::format(native::header_template,
        "dllexport"_a = DLLEXPORT_KEYWORD,
        "predict_function_signature"_a = predict_function_signature,
        "query_functions_prototype"_a = query_functions_prototype,
        "threshold_type"_a = threshold_type,
        "threshold_type_Node"_a = (param.quantize > 0 ? std::string("int") : threshold_type)),
      indent);

    CHECK_EQ(node->children.size(), 1);
    WalkAST<ThresholdType, LeafOutputType>(node->children[0], dest, indent + 2);

    std::string optional_average_field;
    if (node->average_result) {
      if (task_type_ == TaskType::kMultiClfGrovePerClass) {
        CHECK(task_param_.grove_per_class);
        CHECK_EQ(task_param_.leaf_vector_size, 1);
        CHECK_GT(task_param_.num_class, 1);
        CHECK_EQ(node->num_tree % task_param_.num_class, 0)
          << "Expected the number of trees to be divisible by the number of classes";
        int num_boosting_round = node->num_tree / static_cast<int>(task_param_.num_class);
        optional_average_field = fmt::format(" / {}", num_boosting_round);
      } else {
        CHECK(task_type_ == TaskType::kBinaryClfRegr
              || task_type_ == TaskType::kMultiClfProbDistLeaf);
        CHECK_EQ(task_param_.num_class, task_param_.leaf_vector_size);
        CHECK(!task_param_.grove_per_class);
        optional_average_field = fmt::format(" / {}", node->num_tree);
      }
    }
    if (task_param_.num_class > 1) {
      AppendToBuffer(dest,
        fmt::format(native::main_end_multiclass_template,
          "num_class"_a = task_param_.num_class,
          "optional_average_field"_a = optional_average_field,
          "global_bias"_a = common_util::ToStringHighPrecision(node->global_bias),
          "leaf_output_type"_a = leaf_output_type),
        indent);
    } else {
      AppendToBuffer(dest,
        fmt::format(native::main_end_template,
          "optional_average_field"_a = optional_average_field,
          "global_bias"_a = common_util::ToStringHighPrecision(node->global_bias),
          "leaf_output_type"_a = leaf_output_type),
        indent);
    }
  }

  template <typename ThresholdType, typename LeafOutputType>
  void HandleACNode(const AccumulatorContextNode* node,
                    const std::string& dest,
                    size_t indent) {
    const std::string leaf_output_type
      = native::TypeInfoToCTypeString(TypeToInfo<LeafOutputType>());
    if (task_param_.num_class > 1) {
      AppendToBuffer(dest,
        fmt::format("{leaf_output_type} sum[{num_class}] = {{0}};\n"
                    "unsigned int tmp;\n"
                    "int nid, cond, fid;  /* used for folded subtrees */\n",
          "num_class"_a = task_param_.num_class,
          "leaf_output_type"_a = leaf_output_type), indent);
    } else {
      AppendToBuffer(dest,
        fmt::format("{leaf_output_type} sum = ({leaf_output_type})0;\n"
                    "unsigned int tmp;\n"
                    "int nid, cond, fid;  /* used for folded subtrees */\n",
          "leaf_output_type"_a = leaf_output_type),
        indent);
    }
    for (ASTNode* child : node->children) {
      WalkAST<ThresholdType, LeafOutputType>(child, dest, indent);
    }
  }

  template <typename ThresholdType, typename LeafOutputType>
  void HandleCondNode(const ConditionNode* node,
                      const std::string& dest,
                      size_t indent) {
    const NumericalConditionNode<ThresholdType>* t;
    std::string condition_with_na_check;
    if ( (t = dynamic_cast<const NumericalConditionNode<ThresholdType>*>(node)) ) {
      /* numerical split */
      std::string condition = ExtractNumericalCondition(t);
      const char* condition_with_na_check_template
        = (node->default_left) ?
            "!(data[{split_index}].missing != -1) || ({condition})"
          : " (data[{split_index}].missing != -1) && ({condition})";
      condition_with_na_check
        = fmt::format(condition_with_na_check_template,
            "split_index"_a = node->split_index,
            "condition"_a = condition);
    } else {   /* categorical split */
      const CategoricalConditionNode* t2 = dynamic_cast<const CategoricalConditionNode*>(node);
      CHECK(t2);
      condition_with_na_check = ExtractCategoricalCondition(t2);
    }
    if (node->children[0]->data_count && node->children[1]->data_count) {
      const size_t left_freq = node->children[0]->data_count.value();
      const size_t right_freq = node->children[1]->data_count.value();
      condition_with_na_check
        = fmt::format(" {keyword}( {condition} ) ",
            "keyword"_a = ((left_freq > right_freq) ? "LIKELY" : "UNLIKELY"),
            "condition"_a = condition_with_na_check);
    }
    AppendToBuffer(dest,
      fmt::format("if ({}) {{\n", condition_with_na_check), indent);
    CHECK_EQ(node->children.size(), 2);
    WalkAST<ThresholdType, LeafOutputType>(node->children[0], dest, indent + 2);
    AppendToBuffer(dest, "} else {\n", indent);
    WalkAST<ThresholdType, LeafOutputType>(node->children[1], dest, indent + 2);
    AppendToBuffer(dest, "}\n", indent);
  }

  template <typename ThresholdType, typename LeafOutputType>
  void HandleOutputNode(const OutputNode<LeafOutputType>* node,
                        const std::string& dest,
                        size_t indent) {
    AppendToBuffer(dest, RenderOutputStatement(node), indent);
    CHECK_EQ(node->children.size(), 0);
  }

  template <typename ThresholdType, typename LeafOutputType>
  void HandleTUNode(const TranslationUnitNode* node,
                    const std::string& dest,
                    size_t indent) {
    const int unit_id = node->unit_id;
    const std::string new_file = fmt::format("tu{}.c", unit_id);
    const std::string leaf_output_type
      = native::TypeInfoToCTypeString(TypeToInfo<LeafOutputType>());

    std::string unit_function_name, unit_function_signature,
                unit_function_call_signature;
    if (task_param_.num_class > 1) {
      unit_function_name
        = fmt::format("predict_margin_multiclass_unit{}", unit_id);
      unit_function_signature
        = fmt::format("void {function_name}(union Entry* data, {leaf_output_type}* result)",
            "function_name"_a = unit_function_name,
            "leaf_output_type"_a = leaf_output_type);
      unit_function_call_signature
        = fmt::format("{}(data, sum);\n", unit_function_name);
    } else {
      unit_function_name
        = fmt::format("predict_margin_unit{}", unit_id);
      unit_function_signature
        = fmt::format("{leaf_output_type} {function_name}(union Entry* data)",
            "function_name"_a = unit_function_name,
            "leaf_output_type"_a = leaf_output_type);
      unit_function_call_signature
        = fmt::format("sum += {}(data);\n", unit_function_name);
    }
    AppendToBuffer(dest, unit_function_call_signature, indent);
    AppendToBuffer(new_file,
                   fmt::format("#include \"header.h\"\n"
                               "{} {{\n", unit_function_signature), 0);
    CHECK_EQ(node->children.size(), 1);
    WalkAST<ThresholdType, LeafOutputType>(node->children[0], new_file, 2);
    if (task_param_.num_class > 1) {
      AppendToBuffer(new_file,
        fmt::format("  for (int i = 0; i < {num_class}; ++i) {{\n"
                    "    result[i] += sum[i];\n"
                    "  }}\n"
                    "}}\n",
          "num_class"_a = task_param_.num_class), 0);
    } else {
      AppendToBuffer(new_file, "  return sum;\n}\n", 0);
    }
    AppendToBuffer("header.h", fmt::format("{};\n", unit_function_signature), 0);
  }

  template <typename ThresholdType, typename LeafOutputType>
  void HandleQNode(const QuantizerNode<ThresholdType>* node,
                   const std::string& dest,
                   size_t indent) {
    const std::string threshold_type
      = native::TypeInfoToCTypeString(TypeToInfo<ThresholdType>());
    /* render arrays needed to convert feature values into bin indices */
    std::string array_threshold, array_th_begin, array_th_len;
    // threshold[] : list of all thresholds that occur at least once in the
    //   ensemble model. For each feature, an ascending list of unique
    //   thresholds is generated. The range th_begin[i]:(th_begin[i]+th_len[i])
    //   of the threshold[] array stores the threshold list for feature i.
    size_t total_num_threshold;
      // to hold total number of (distinct) thresholds
    {
      common_util::ArrayFormatter formatter(80, 2);
      for (const auto& e : node->cut_pts) {
        // cut_pts had been generated in ASTBuilder::QuantizeThresholds
        // cut_pts[i][k] stores the k-th threshold of feature i.
        for (auto v : e) {
          formatter << v;
        }
      }
      array_threshold = formatter.str();
    }
    {
      common_util::ArrayFormatter formatter(80, 2);
      size_t accum = 0;  // used to compute cumulative sum over threshold counts
      for (const auto& e : node->cut_pts) {
        formatter << accum;
        accum += e.size();  // e.size() = number of thresholds for each feature
      }
      total_num_threshold = accum;
      array_th_begin = formatter.str();
    }
    {
      common_util::ArrayFormatter formatter(80, 2);
      for (const auto& e : node->cut_pts) {
        formatter << e.size();
      }
      array_th_len = formatter.str();
    }
    if (!array_threshold.empty() && !array_th_begin.empty() && !array_th_len.empty()) {
      PrependToBuffer(dest,
        fmt::format(native::qnode_template,
          "total_num_threshold"_a = total_num_threshold,
          "threshold_type"_a = threshold_type),
        0);
      AppendToBuffer(dest,
        fmt::format(native::quantize_loop_template,
          "num_feature"_a = num_feature_), indent);
    }
    if (!array_threshold.empty()) {
      PrependToBuffer(dest,
        fmt::format("static const {threshold_type} threshold[] = {{\n"
                    "{array_threshold}\n"
                    "}};\n",
          "array_threshold"_a = array_threshold,
          "threshold_type"_a = threshold_type),
        0);
    }
    if (!array_th_begin.empty()) {
      PrependToBuffer(dest,
        fmt::format("static const int th_begin[] = {{\n"
                    "{array_th_begin}\n"
                    "}};\n", "array_th_begin"_a = array_th_begin), 0);
    }
    if (!array_th_len.empty()) {
      PrependToBuffer(dest,
        fmt::format("static const int th_len[] = {{\n"
                    "{array_th_len}\n"
                    "}};\n", "array_th_len"_a = array_th_len), 0);
    }
    CHECK_EQ(node->children.size(), 1);
    WalkAST<ThresholdType, LeafOutputType>(node->children[0], dest, indent);
  }

  template <typename ThresholdType, typename LeafOutputType>
  void HandleCodeFolderNode(const CodeFolderNode* node,
                            const std::string& dest,
                            size_t indent) {
    CHECK_EQ(node->children.size(), 1);
    const int node_id = node->children[0]->node_id;
    const int tree_id = node->children[0]->tree_id;

    /* render arrays needed for folding subtrees */
    std::string array_nodes, array_cat_bitmap, array_cat_begin;
    // node_treeXX_nodeXX[] : information of nodes for a particular subtree
    const std::string node_array_name
      = fmt::format("node_tree{}_node{}", tree_id, node_id);
    // cat_bitmap_treeXX_nodeXX[] : list of all 64-bit integer bitmaps, used to
    //                              make all categorical splits in a particular
    //                              subtree
    const std::string cat_bitmap_name
      = fmt::format("cat_bitmap_tree{}_node{}", tree_id, node_id);
    // cat_begin_treeXX_nodeXX[] : shows which bitmaps belong to each split.
    //                             cat_bitmap[ cat_begin[i]:cat_begin[i+1] ]
    //                             belongs to the i-th (categorical) split
    const std::string cat_begin_name
      = fmt::format("cat_begin_tree{}_node{}", tree_id, node_id);

    std::string output_switch_statement;
    Operator common_comp_op;
    common_util::RenderCodeFolderArrays<ThresholdType, LeafOutputType>(node, param.quantize, false,
      "{{ {default_left}, {split_index}, {threshold}, {left_child}, {right_child} }}",
      [this](const OutputNode<LeafOutputType>* node) { return RenderOutputStatement(node); },
      &array_nodes, &array_cat_bitmap, &array_cat_begin,
      &output_switch_statement, &common_comp_op);
    if (!array_nodes.empty()) {
      AppendToBuffer("header.h",
                     fmt::format("extern const struct Node {node_array_name}[];\n",
                       "node_array_name"_a = node_array_name), 0);
      AppendToBuffer("arrays.c",
                     fmt::format("const struct Node {node_array_name}[] = {{\n"
                                 "{array_nodes}\n"
                                 "}};\n",
                       "node_array_name"_a = node_array_name,
                       "array_nodes"_a = array_nodes), 0);
    }

    if (!array_cat_bitmap.empty()) {
      AppendToBuffer("header.h",
                     fmt::format("extern const uint64_t {cat_bitmap_name}[];\n",
                       "cat_bitmap_name"_a = cat_bitmap_name), 0);
      AppendToBuffer("arrays.c",
                     fmt::format("const uint64_t {cat_bitmap_name}[] = {{\n"
                                 "{array_cat_bitmap}\n"
                                 "}};\n",
                       "cat_bitmap_name"_a = cat_bitmap_name,
                       "array_cat_bitmap"_a = array_cat_bitmap), 0);
    }

    if (!array_cat_begin.empty()) {
      AppendToBuffer("header.h",
                     fmt::format("extern const size_t {cat_begin_name}[];\n",
                       "cat_begin_name"_a = cat_begin_name), 0);
      AppendToBuffer("arrays.c",
                     fmt::format("const size_t {cat_begin_name}[] = {{\n"
                                 "{array_cat_begin}\n"
                                 "}};\n",
                       "cat_begin_name"_a = cat_begin_name,
                       "array_cat_begin"_a = array_cat_begin), 0);
    }

    if (array_nodes.empty()) {
      /* folded code consists of a single leaf node */
      AppendToBuffer(dest,
                     fmt::format("nid = -1;\n"
                                 "{output_switch_statement}\n",
                       "output_switch_statement"_a
                         = output_switch_statement), indent);
    } else if (!array_cat_bitmap.empty() && !array_cat_begin.empty()) {
      AppendToBuffer(dest,
                     fmt::format(native::eval_loop_template,
                       "node_array_name"_a = node_array_name,
                       "cat_bitmap_name"_a = cat_bitmap_name,
                       "cat_begin_name"_a = cat_begin_name,
                       "data_field"_a = (param.quantize > 0 ? "qvalue" : "fvalue"),
                       "comp_op"_a = OpName(common_comp_op),
                       "output_switch_statement"_a
                         = output_switch_statement), indent);
    } else {
      AppendToBuffer(dest,
                     fmt::format(native::eval_loop_template_without_categorical_feature,
                       "node_array_name"_a = node_array_name,
                       "data_field"_a = (param.quantize > 0 ? "qvalue" : "fvalue"),
                       "comp_op"_a = OpName(common_comp_op),
                       "output_switch_statement"_a
                         = output_switch_statement), indent);
    }
  }

  template <typename ThresholdType>
  inline std::string
  ExtractNumericalCondition(const NumericalConditionNode<ThresholdType>* node) {
    const std::string threshold_type
        = native::TypeInfoToCTypeString(TypeToInfo<ThresholdType>());
    std::string result;
    if (node->quantized) {  // quantized threshold
      std::string lhs = fmt::format("data[{split_index}].qvalue",
                                    "split_index"_a = node->split_index);
      result = fmt::format("{lhs} {opname} {threshold}",
                 "lhs"_a = lhs,
                 "opname"_a = OpName(node->op),
                 "threshold"_a = node->threshold.int_val);
    } else if (std::isinf(node->threshold.float_val)) {  // infinite threshold
      // According to IEEE 754, the result of comparison [lhs] < infinity
      // must be identical for all finite [lhs]. Same goes for operator >.
      result = (CompareWithOp(static_cast<ThresholdType>(0), node->op, node->threshold.float_val)
          ? "1" : "0");
    } else {  // finite threshold
      std::string lhs = fmt::format("data[{split_index}].fvalue",
                                    "split_index"_a = node->split_index);
      result
        = fmt::format("{lhs} {opname} ({threshold_type}){threshold}",
            "lhs"_a = lhs,
            "opname"_a = OpName(node->op),
            "threshold_type"_a = threshold_type,
            "threshold"_a = common_util::ToStringHighPrecision(node->threshold.float_val));
    }
    return result;
  }

  inline std::string
  ExtractCategoricalCondition(const CategoricalConditionNode* node) {
    std::string result;
    std::vector<uint64_t> bitmap
      = common_util::GetCategoricalBitmap(node->matching_categories);
    CHECK_GE(bitmap.size(), 1);
    bool all_zeros = true;
    for (uint64_t e : bitmap) {
      all_zeros &= (e == 0);
    }
    if (all_zeros) {
      result = "0";
    } else {
      std::ostringstream oss;
      if (node->default_left) {
        oss << fmt::format(
          "data[{0}].missing == -1 || ("
          "(tmp = (unsigned int)(data[{0}].fvalue) ), ", node->split_index);
      } else {
<<<<<<< HEAD
        oss << fmt::format(
          "data[{0}].missing != -1 && ("
          "(tmp = (unsigned int)(data[{0}].fvalue) ), ", node->split_index);
=======
        const std::string right_categories_flag = (node->categories_list_right_child ? "!" : "");
        if (node->default_left) {
          oss << fmt::format(
            "data[{split_index}].missing == -1 || {right_categories_flag}("
            "(tmp = (unsigned int)(data[{split_index}].fvalue) ), ",
            "split_index"_a = node->split_index,
            "right_categories_flag"_a = right_categories_flag);
        } else {
          oss << fmt::format(
            "data[{split_index}].missing != -1 && {right_categories_flag}("
            "(tmp = (unsigned int)(data[{split_index}].fvalue) ), ",
            "split_index"_a = node->split_index,
            "right_categories_flag"_a = right_categories_flag);
        }
>>>>>>> 737059a6
      }
      oss << "(tmp >= 0 && tmp < 64 && (( (uint64_t)"
          << bitmap[0] << "U >> tmp) & 1) )";
      for (size_t i = 1; i < bitmap.size(); ++i) {
        oss << " || (tmp >= " << (i * 64)
            << " && tmp < " << ((i + 1) * 64)
            << " && (( (uint64_t)" << bitmap[i]
            << "U >> (tmp - " << (i * 64) << ") ) & 1) )";
      }
      oss << ")";
      result = oss.str();
    }
    return result;
  }

  inline std::string
  RenderIsCategoricalArray(const std::vector<bool>& is_categorical) {
    common_util::ArrayFormatter formatter(80, 2);
    for (int fid = 0; fid < num_feature_; ++fid) {
      formatter << (is_categorical[fid] ? 1 : 0);
    }
    return formatter.str();
  }

  template <typename LeafOutputType>
  inline std::string RenderOutputStatement(const OutputNode<LeafOutputType>* node) {
    const std::string leaf_output_type
      = native::TypeInfoToCTypeString(TypeToInfo<LeafOutputType>());
    std::string output_statement;
    if (task_param_.num_class > 1) {
      if (node->is_vector) {
        // multi-class classification with random forest
        CHECK_EQ(node->vector.size(), static_cast<size_t>(task_param_.num_class))
          << "Ill-formed model: leaf vector must be of length [num_class]";
        for (int group_id = 0; group_id < task_param_.num_class; ++group_id) {
          output_statement
            += fmt::format("sum[{group_id}] += ({leaf_output_type}){output};\n",
                 "group_id"_a = group_id,
                 "output"_a = common_util::ToStringHighPrecision(node->vector[group_id]),
                 "leaf_output_type"_a = leaf_output_type);
        }
      } else {
        // multi-class classification with gradient boosted trees
        output_statement
          = fmt::format("sum[{group_id}] += ({leaf_output_type}){output};\n",
              "group_id"_a = node->tree_id % task_param_.num_class,
              "output"_a = common_util::ToStringHighPrecision(node->scalar),
              "leaf_output_type"_a = leaf_output_type);
      }
    } else {
      output_statement
        = fmt::format("sum += ({leaf_output_type}){output};\n",
            "output"_a = common_util::ToStringHighPrecision(node->scalar),
            "leaf_output_type"_a = leaf_output_type);
    }
    return output_statement;
  }
};

TREELITE_REGISTER_COMPILER(ASTNativeCompiler, "ast_native")
.describe("AST-based compiler that produces C code")
.set_body([](const CompilerParam& param) -> Compiler* {
    return new ASTNativeCompiler(param);
  });
}  // namespace compiler
}  // namespace treelite<|MERGE_RESOLUTION|>--- conflicted
+++ resolved
@@ -619,31 +619,19 @@
       result = "0";
     } else {
       std::ostringstream oss;
+      const std::string right_categories_flag = (node->categories_list_right_child ? "!" : "");
       if (node->default_left) {
         oss << fmt::format(
-          "data[{0}].missing == -1 || ("
-          "(tmp = (unsigned int)(data[{0}].fvalue) ), ", node->split_index);
+          "data[{split_index}].missing == -1 || {right_categories_flag}("
+          "(tmp = (unsigned int)(data[{split_index}].fvalue) ), ",
+          "split_index"_a = node->split_index,
+          "right_categories_flag"_a = right_categories_flag);
       } else {
-<<<<<<< HEAD
         oss << fmt::format(
-          "data[{0}].missing != -1 && ("
-          "(tmp = (unsigned int)(data[{0}].fvalue) ), ", node->split_index);
-=======
-        const std::string right_categories_flag = (node->categories_list_right_child ? "!" : "");
-        if (node->default_left) {
-          oss << fmt::format(
-            "data[{split_index}].missing == -1 || {right_categories_flag}("
-            "(tmp = (unsigned int)(data[{split_index}].fvalue) ), ",
-            "split_index"_a = node->split_index,
-            "right_categories_flag"_a = right_categories_flag);
-        } else {
-          oss << fmt::format(
-            "data[{split_index}].missing != -1 && {right_categories_flag}("
-            "(tmp = (unsigned int)(data[{split_index}].fvalue) ), ",
-            "split_index"_a = node->split_index,
-            "right_categories_flag"_a = right_categories_flag);
-        }
->>>>>>> 737059a6
+          "data[{split_index}].missing != -1 && {right_categories_flag}("
+          "(tmp = (unsigned int)(data[{split_index}].fvalue) ), ",
+          "split_index"_a = node->split_index,
+          "right_categories_flag"_a = right_categories_flag);
       }
       oss << "(tmp >= 0 && tmp < 64 && (( (uint64_t)"
           << bitmap[0] << "U >> tmp) & 1) )";
