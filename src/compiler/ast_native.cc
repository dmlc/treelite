/*!
 * Copyright (c) 2017-2020 by Contributors
 * \file ast_native.cc
 * \author Hyunsu Cho
 * \brief C code generator
 */
#include <treelite/compiler.h>
#include <treelite/compiler_param.h>
#include <treelite/annotator.h>
#include <dmlc/io.h>
#include <fmt/format.h>
#include <rapidjson/stringbuffer.h>
#include <rapidjson/writer.h>
#include <algorithm>
#include <fstream>
#include <unordered_map>
#include <queue>
#include <cstdio>
#include <cmath>
#include <cstdint>
#include "./pred_transform.h"
#include "./ast/builder.h"
#include "./native/main_template.h"
#include "./native/header_template.h"
#include "./native/qnode_template.h"
#include "./native/code_folder_template.h"
#include "./native/typeinfo_ctypes.h"
#include "./common/format_util.h"
#include "./common/code_folding_util.h"

#if defined(_MSC_VER) || defined(_WIN32)
#define DLLEXPORT_KEYWORD "__declspec(dllexport) "
#else
#define DLLEXPORT_KEYWORD ""
#endif

using namespace fmt::literals;

namespace treelite {
namespace compiler {

DMLC_REGISTRY_FILE_TAG(ast_native);

class ASTNativeCompiler : public Compiler {
 public:
  explicit ASTNativeCompiler(const CompilerParam& param)
    : param(param) {
    if (param.verbose > 0) {
      LOG(INFO) << "Using ASTNativeCompiler";
    }
    if (param.dump_array_as_elf > 0) {
      LOG(INFO) << "Warning: 'dump_array_as_elf' parameter is not applicable "
                   "for ASTNativeCompiler";
    }
  }

  template <typename ThresholdType, typename LeafOutputType>
  CompiledModel CompileImpl(const ModelImpl<ThresholdType, LeafOutputType>& model) {
    CompiledModel cm;
    cm.backend = "native";

    CHECK(model.task_type != TaskType::kMultiClfCategLeaf)
      << "Model task type unsupported by ASTNativeCompiler";
    CHECK(model.task_param.output_type == TaskParam::OutputType::kFloat)
      << "ASTNativeCompiler only supports models with float output";

    num_feature_ = model.num_feature;
    task_type_ = model.task_type;
    task_param_ = model.task_param;
    pred_transform_ = model.param.pred_transform;
    sigmoid_alpha_ = model.param.sigmoid_alpha;
    global_bias_ = model.param.global_bias;
    files_.clear();

    ASTBuilder<ThresholdType, LeafOutputType> builder;
    builder.BuildAST(model);
    if (builder.FoldCode(param.code_folding_req) || param.quantize > 0) {
      // is_categorical[i] : is i-th feature categorical?
      array_is_categorical_
        = RenderIsCategoricalArray(builder.GenerateIsCategoricalArray());
    }
    if (param.annotate_in != "NULL") {
      BranchAnnotator annotator;
      std::ifstream fi(param.annotate_in.c_str());
      annotator.Load(fi);
      const auto annotation = annotator.Get();
      builder.LoadDataCounts(annotation);
      LOG(INFO) << "Loading node frequencies from `"
                << param.annotate_in << "'";
    }
    builder.Split(param.parallel_comp);
    if (param.quantize > 0) {
      builder.QuantizeThresholds();
    }

    {
      const char* destfile = getenv("TREELITE_DUMP_AST");
      if (destfile) {
        std::ofstream os(destfile);
        os << builder.GetDump() << std::endl;
      }
    }

    WalkAST<ThresholdType, LeafOutputType>(builder.GetRootNode(), "main.c", 0);
    if (files_.count("arrays.c") > 0) {
      PrependToBuffer("arrays.c", "#include \"header.h\"\n", 0);
    }

    {
      /* write recipe.json */
      rapidjson::StringBuffer os;
      rapidjson::Writer<rapidjson::StringBuffer> writer(os);

      writer.StartObject();
      writer.Key("target");
      writer.String(param.native_lib_name.data(), param.native_lib_name.size());
      writer.Key("sources");
      writer.StartArray();
      for (const auto& kv : files_) {
        if (kv.first.compare(kv.first.length() - 2, 2, ".c") == 0) {
          const size_t line_count
            = std::count(kv.second.content.begin(), kv.second.content.end(), '\n');
          writer.StartObject();
          writer.Key("name");
          std::string name = kv.first.substr(0, kv.first.length() - 2);
          writer.String(name.data(), name.size());
          writer.Key("length");
          writer.Uint64(line_count);
          writer.EndObject();
        }
      }
      writer.EndArray();
      writer.EndObject();

      files_["recipe.json"] = CompiledModel::FileEntry(os.GetString());
    }
    cm.files = std::move(files_);
    return cm;
  }

  CompiledModel Compile(const Model& model) override {
    CHECK(model.GetLeafOutputType() != TypeInfo::kUInt32)
      << "Integer leaf outputs not yet supported";
    this->pred_tranform_func_ = PredTransformFunction("native", model);
    return model.Dispatch([this](const auto& model_handle) {
      return this->CompileImpl(model_handle);
    });
  }

  CompilerParam QueryParam() const override {
    return param;
  }

 private:
  CompilerParam param;
  int num_feature_;
  TaskType task_type_;
  TaskParam task_param_;
  std::string pred_transform_;
  float sigmoid_alpha_;
  float global_bias_;
  std::string pred_tranform_func_;
  std::string array_is_categorical_;
  std::unordered_map<std::string, CompiledModel::FileEntry> files_;

  template <typename ThresholdType, typename LeafOutputType>
  void WalkAST(const ASTNode* node,
               const std::string& dest,
               size_t indent) {
    const MainNode* t1;
    const AccumulatorContextNode* t2;
    const ConditionNode* t3;
    const OutputNode<LeafOutputType>* t4;
    const TranslationUnitNode* t5;
    const QuantizerNode<ThresholdType>* t6;
    const CodeFolderNode* t7;
    if ( (t1 = dynamic_cast<const MainNode*>(node)) ) {
      HandleMainNode<ThresholdType, LeafOutputType>(t1, dest, indent);
    } else if ( (t2 = dynamic_cast<const AccumulatorContextNode*>(node)) ) {
      HandleACNode<ThresholdType, LeafOutputType>(t2, dest, indent);
    } else if ( (t3 = dynamic_cast<const ConditionNode*>(node)) ) {
      HandleCondNode<ThresholdType, LeafOutputType>(t3, dest, indent);
    } else if ( (t4 = dynamic_cast<const OutputNode<LeafOutputType>*>(node)) ) {
      HandleOutputNode<ThresholdType, LeafOutputType>(t4, dest, indent);
    } else if ( (t5 = dynamic_cast<const TranslationUnitNode*>(node)) ) {
      HandleTUNode<ThresholdType, LeafOutputType>(t5, dest, indent);
    } else if ( (t6 = dynamic_cast<const QuantizerNode<ThresholdType>*>(node)) ) {
      HandleQNode<ThresholdType, LeafOutputType>(t6, dest, indent);
    } else if ( (t7 = dynamic_cast<const CodeFolderNode*>(node)) ) {
      HandleCodeFolderNode<ThresholdType, LeafOutputType>(t7, dest, indent);
    } else {
      LOG(FATAL) << "Unrecognized AST node type";
    }
  }

  // append content to a given buffer, with given level of indentation
  inline void AppendToBuffer(const std::string& dest,
                             const std::string& content,
                             size_t indent) {
    files_[dest].content += common_util::IndentMultiLineString(content, indent);
  }

  // prepend content to a given buffer, with given level of indentation
  inline void PrependToBuffer(const std::string& dest,
                              const std::string& content,
                              size_t indent) {
    files_[dest].content
      = common_util::IndentMultiLineString(content, indent) + files_[dest].content;
  }

  template <typename ThresholdType, typename LeafOutputType>
  void HandleMainNode(const MainNode* node,
                      const std::string& dest,
                      size_t indent) {
    const std::string threshold_type
      = native::TypeInfoToCTypeString(TypeToInfo<ThresholdType>());
    const std::string leaf_output_type
      = native::TypeInfoToCTypeString(TypeToInfo<LeafOutputType>());
    const std::string predict_function_signature
      = (task_param_.num_class > 1) ?
          fmt::format("size_t predict_multiclass(union Entry* data, int pred_margin, {}* result)",
                      leaf_output_type)
        : fmt::format("{} predict(union Entry* data, int pred_margin)",
                      leaf_output_type);

    if (!array_is_categorical_.empty()) {
      array_is_categorical_
        = fmt::format("const unsigned char is_categorical[] = {{\n{}\n}}",
                      array_is_categorical_);
    }

    const std::string query_functions_definition
      = fmt::format(native::query_functions_definition_template,
          "num_class"_a = task_param_.num_class,
          "num_feature"_a = num_feature_,
          "pred_transform"_a = pred_transform_,
          "sigmoid_alpha"_a = sigmoid_alpha_,
          "global_bias"_a = global_bias_,
          "threshold_type_str"_a = TypeInfoToString(TypeToInfo<ThresholdType>()),
          "leaf_output_type_str"_a = TypeInfoToString(TypeToInfo<LeafOutputType>()));

    AppendToBuffer(dest,
      fmt::format(native::main_start_template,
        "array_is_categorical"_a = array_is_categorical_,
        "query_functions_definition"_a = query_functions_definition,
        "pred_transform_function"_a = pred_tranform_func_,
        "predict_function_signature"_a = predict_function_signature),
      indent);
    const std::string query_functions_prototype
      = fmt::format(native::query_functions_prototype_template,
          "dllexport"_a = DLLEXPORT_KEYWORD);
    AppendToBuffer("header.h",
      fmt::format(native::header_template,
        "dllexport"_a = DLLEXPORT_KEYWORD,
        "predict_function_signature"_a = predict_function_signature,
        "query_functions_prototype"_a = query_functions_prototype,
        "threshold_type"_a = threshold_type,
        "threshold_type_Node"_a = (param.quantize > 0 ? std::string("int") : threshold_type)),
      indent);

    CHECK_EQ(node->children.size(), 1);
    WalkAST<ThresholdType, LeafOutputType>(node->children[0], dest, indent + 2);

    std::string optional_average_field;
    if (node->average_result) {
      if (task_type_ == TaskType::kMultiClfGrovePerClass) {
        CHECK(task_param_.grove_per_class);
        CHECK_EQ(task_param_.leaf_vector_size, 1);
        CHECK_GT(task_param_.num_class, 1);
        CHECK_EQ(node->num_tree % task_param_.num_class, 0)
          << "Expected the number of trees to be divisible by the number of classes";
        int num_boosting_round = node->num_tree / static_cast<int>(task_param_.num_class);
        optional_average_field = fmt::format(" / {}", num_boosting_round);
      } else {
        CHECK(task_type_ == TaskType::kBinaryClfRegr
              || task_type_ == TaskType::kMultiClfProbDistLeaf);
        CHECK_EQ(task_param_.num_class, task_param_.leaf_vector_size);
        CHECK(!task_param_.grove_per_class);
        optional_average_field = fmt::format(" / {}", node->num_tree);
      }
    }
    if (task_param_.num_class > 1) {
      AppendToBuffer(dest,
        fmt::format(native::main_end_multiclass_template,
          "num_class"_a = task_param_.num_class,
          "optional_average_field"_a = optional_average_field,
          "global_bias"_a = common_util::ToStringHighPrecision(node->global_bias),
          "leaf_output_type"_a = leaf_output_type),
        indent);
    } else {
      AppendToBuffer(dest,
        fmt::format(native::main_end_template,
          "optional_average_field"_a = optional_average_field,
          "global_bias"_a = common_util::ToStringHighPrecision(node->global_bias),
          "leaf_output_type"_a = leaf_output_type),
        indent);
    }
  }

  template <typename ThresholdType, typename LeafOutputType>
  void HandleACNode(const AccumulatorContextNode* node,
                    const std::string& dest,
                    size_t indent) {
    const std::string leaf_output_type
      = native::TypeInfoToCTypeString(TypeToInfo<LeafOutputType>());
    if (task_param_.num_class > 1) {
      AppendToBuffer(dest,
        fmt::format("{leaf_output_type} sum[{num_class}] = {{0}};\n"
                    "unsigned int tmp;\n"
                    "int nid, cond, fid;  /* used for folded subtrees */\n",
          "num_class"_a = task_param_.num_class,
          "leaf_output_type"_a = leaf_output_type), indent);
    } else {
      AppendToBuffer(dest,
        fmt::format("{leaf_output_type} sum = ({leaf_output_type})0;\n"
                    "unsigned int tmp;\n"
                    "int nid, cond, fid;  /* used for folded subtrees */\n",
          "leaf_output_type"_a = leaf_output_type),
        indent);
    }
    for (ASTNode* child : node->children) {
      WalkAST<ThresholdType, LeafOutputType>(child, dest, indent);
    }
  }

  template <typename ThresholdType, typename LeafOutputType>
  void HandleCondNode(const ConditionNode* node,
                      const std::string& dest,
                      size_t indent) {
    const NumericalConditionNode<ThresholdType>* t;
    std::string condition_with_na_check;
    if ( (t = dynamic_cast<const NumericalConditionNode<ThresholdType>*>(node)) ) {
      /* numerical split */
      std::string condition = ExtractNumericalCondition(t);
      const char* condition_with_na_check_template
        = (node->default_left) ?
            "!(data[{split_index}].missing != -1) || ({condition})"
          : " (data[{split_index}].missing != -1) && ({condition})";
      condition_with_na_check
        = fmt::format(condition_with_na_check_template,
            "split_index"_a = node->split_index,
            "condition"_a = condition);
    } else {   /* categorical split */
      const CategoricalConditionNode* t2 = dynamic_cast<const CategoricalConditionNode*>(node);
      CHECK(t2);
      condition_with_na_check = ExtractCategoricalCondition(t2);
    }
    if (node->children[0]->data_count && node->children[1]->data_count) {
<<<<<<< HEAD
      const size_t left_freq = *node->children[0]->data_count;
      const size_t right_freq = *node->children[1]->data_count;
=======
      const uint64_t left_freq = node->children[0]->data_count.value();
      const uint64_t right_freq = node->children[1]->data_count.value();
>>>>>>> 262f7820
      condition_with_na_check
        = fmt::format(" {keyword}( {condition} ) ",
            "keyword"_a = ((left_freq > right_freq) ? "LIKELY" : "UNLIKELY"),
            "condition"_a = condition_with_na_check);
    }
    AppendToBuffer(dest,
      fmt::format("if ({}) {{\n", condition_with_na_check), indent);
    CHECK_EQ(node->children.size(), 2);
    WalkAST<ThresholdType, LeafOutputType>(node->children[0], dest, indent + 2);
    AppendToBuffer(dest, "} else {\n", indent);
    WalkAST<ThresholdType, LeafOutputType>(node->children[1], dest, indent + 2);
    AppendToBuffer(dest, "}\n", indent);
  }

  template <typename ThresholdType, typename LeafOutputType>
  void HandleOutputNode(const OutputNode<LeafOutputType>* node,
                        const std::string& dest,
                        size_t indent) {
    AppendToBuffer(dest, RenderOutputStatement(node), indent);
    CHECK_EQ(node->children.size(), 0);
  }

  template <typename ThresholdType, typename LeafOutputType>
  void HandleTUNode(const TranslationUnitNode* node,
                    const std::string& dest,
                    size_t indent) {
    const int unit_id = node->unit_id;
    const std::string new_file = fmt::format("tu{}.c", unit_id);
    const std::string leaf_output_type
      = native::TypeInfoToCTypeString(TypeToInfo<LeafOutputType>());

    std::string unit_function_name, unit_function_signature,
                unit_function_call_signature;
    if (task_param_.num_class > 1) {
      unit_function_name
        = fmt::format("predict_margin_multiclass_unit{}", unit_id);
      unit_function_signature
        = fmt::format("void {function_name}(union Entry* data, {leaf_output_type}* result)",
            "function_name"_a = unit_function_name,
            "leaf_output_type"_a = leaf_output_type);
      unit_function_call_signature
        = fmt::format("{}(data, sum);\n", unit_function_name);
    } else {
      unit_function_name
        = fmt::format("predict_margin_unit{}", unit_id);
      unit_function_signature
        = fmt::format("{leaf_output_type} {function_name}(union Entry* data)",
            "function_name"_a = unit_function_name,
            "leaf_output_type"_a = leaf_output_type);
      unit_function_call_signature
        = fmt::format("sum += {}(data);\n", unit_function_name);
    }
    AppendToBuffer(dest, unit_function_call_signature, indent);
    AppendToBuffer(new_file,
                   fmt::format("#include \"header.h\"\n"
                               "{} {{\n", unit_function_signature), 0);
    CHECK_EQ(node->children.size(), 1);
    WalkAST<ThresholdType, LeafOutputType>(node->children[0], new_file, 2);
    if (task_param_.num_class > 1) {
      AppendToBuffer(new_file,
        fmt::format("  for (int i = 0; i < {num_class}; ++i) {{\n"
                    "    result[i] += sum[i];\n"
                    "  }}\n"
                    "}}\n",
          "num_class"_a = task_param_.num_class), 0);
    } else {
      AppendToBuffer(new_file, "  return sum;\n}\n", 0);
    }
    AppendToBuffer("header.h", fmt::format("{};\n", unit_function_signature), 0);
  }

  template <typename ThresholdType, typename LeafOutputType>
  void HandleQNode(const QuantizerNode<ThresholdType>* node,
                   const std::string& dest,
                   size_t indent) {
    const std::string threshold_type
      = native::TypeInfoToCTypeString(TypeToInfo<ThresholdType>());
    /* render arrays needed to convert feature values into bin indices */
    std::string array_threshold, array_th_begin, array_th_len;
    // threshold[] : list of all thresholds that occur at least once in the
    //   ensemble model. For each feature, an ascending list of unique
    //   thresholds is generated. The range th_begin[i]:(th_begin[i]+th_len[i])
    //   of the threshold[] array stores the threshold list for feature i.
    size_t total_num_threshold;
      // to hold total number of (distinct) thresholds
    {
      common_util::ArrayFormatter formatter(80, 2);
      for (const auto& e : node->cut_pts) {
        // cut_pts had been generated in ASTBuilder::QuantizeThresholds
        // cut_pts[i][k] stores the k-th threshold of feature i.
        for (auto v : e) {
          formatter << v;
        }
      }
      array_threshold = formatter.str();
    }
    {
      common_util::ArrayFormatter formatter(80, 2);
      size_t accum = 0;  // used to compute cumulative sum over threshold counts
      for (const auto& e : node->cut_pts) {
        formatter << accum;
        accum += e.size();  // e.size() = number of thresholds for each feature
      }
      total_num_threshold = accum;
      array_th_begin = formatter.str();
    }
    {
      common_util::ArrayFormatter formatter(80, 2);
      for (const auto& e : node->cut_pts) {
        formatter << e.size();
      }
      array_th_len = formatter.str();
    }
    if (!array_threshold.empty() && !array_th_begin.empty() && !array_th_len.empty()) {
      PrependToBuffer(dest,
        fmt::format(native::qnode_template,
          "total_num_threshold"_a = total_num_threshold,
          "threshold_type"_a = threshold_type),
        0);
      AppendToBuffer(dest,
        fmt::format(native::quantize_loop_template,
          "num_feature"_a = num_feature_), indent);
    }
    if (!array_threshold.empty()) {
      PrependToBuffer(dest,
        fmt::format("static const {threshold_type} threshold[] = {{\n"
                    "{array_threshold}\n"
                    "}};\n",
          "array_threshold"_a = array_threshold,
          "threshold_type"_a = threshold_type),
        0);
    }
    if (!array_th_begin.empty()) {
      PrependToBuffer(dest,
        fmt::format("static const int th_begin[] = {{\n"
                    "{array_th_begin}\n"
                    "}};\n", "array_th_begin"_a = array_th_begin), 0);
    }
    if (!array_th_len.empty()) {
      PrependToBuffer(dest,
        fmt::format("static const int th_len[] = {{\n"
                    "{array_th_len}\n"
                    "}};\n", "array_th_len"_a = array_th_len), 0);
    }
    CHECK_EQ(node->children.size(), 1);
    WalkAST<ThresholdType, LeafOutputType>(node->children[0], dest, indent);
  }

  template <typename ThresholdType, typename LeafOutputType>
  void HandleCodeFolderNode(const CodeFolderNode* node,
                            const std::string& dest,
                            size_t indent) {
    CHECK_EQ(node->children.size(), 1);
    const int node_id = node->children[0]->node_id;
    const int tree_id = node->children[0]->tree_id;

    /* render arrays needed for folding subtrees */
    std::string array_nodes, array_cat_bitmap, array_cat_begin;
    // node_treeXX_nodeXX[] : information of nodes for a particular subtree
    const std::string node_array_name
      = fmt::format("node_tree{}_node{}", tree_id, node_id);
    // cat_bitmap_treeXX_nodeXX[] : list of all 64-bit integer bitmaps, used to
    //                              make all categorical splits in a particular
    //                              subtree
    const std::string cat_bitmap_name
      = fmt::format("cat_bitmap_tree{}_node{}", tree_id, node_id);
    // cat_begin_treeXX_nodeXX[] : shows which bitmaps belong to each split.
    //                             cat_bitmap[ cat_begin[i]:cat_begin[i+1] ]
    //                             belongs to the i-th (categorical) split
    const std::string cat_begin_name
      = fmt::format("cat_begin_tree{}_node{}", tree_id, node_id);

    std::string output_switch_statement;
    Operator common_comp_op;
    common_util::RenderCodeFolderArrays<ThresholdType, LeafOutputType>(node, param.quantize, false,
      "{{ {default_left}, {split_index}, {threshold}, {left_child}, {right_child} }}",
      [this](const OutputNode<LeafOutputType>* node) { return RenderOutputStatement(node); },
      &array_nodes, &array_cat_bitmap, &array_cat_begin,
      &output_switch_statement, &common_comp_op);
    if (!array_nodes.empty()) {
      AppendToBuffer("header.h",
                     fmt::format("extern const struct Node {node_array_name}[];\n",
                       "node_array_name"_a = node_array_name), 0);
      AppendToBuffer("arrays.c",
                     fmt::format("const struct Node {node_array_name}[] = {{\n"
                                 "{array_nodes}\n"
                                 "}};\n",
                       "node_array_name"_a = node_array_name,
                       "array_nodes"_a = array_nodes), 0);
    }

    if (!array_cat_bitmap.empty()) {
      AppendToBuffer("header.h",
                     fmt::format("extern const uint64_t {cat_bitmap_name}[];\n",
                       "cat_bitmap_name"_a = cat_bitmap_name), 0);
      AppendToBuffer("arrays.c",
                     fmt::format("const uint64_t {cat_bitmap_name}[] = {{\n"
                                 "{array_cat_bitmap}\n"
                                 "}};\n",
                       "cat_bitmap_name"_a = cat_bitmap_name,
                       "array_cat_bitmap"_a = array_cat_bitmap), 0);
    }

    if (!array_cat_begin.empty()) {
      AppendToBuffer("header.h",
                     fmt::format("extern const size_t {cat_begin_name}[];\n",
                       "cat_begin_name"_a = cat_begin_name), 0);
      AppendToBuffer("arrays.c",
                     fmt::format("const size_t {cat_begin_name}[] = {{\n"
                                 "{array_cat_begin}\n"
                                 "}};\n",
                       "cat_begin_name"_a = cat_begin_name,
                       "array_cat_begin"_a = array_cat_begin), 0);
    }

    if (array_nodes.empty()) {
      /* folded code consists of a single leaf node */
      AppendToBuffer(dest,
                     fmt::format("nid = -1;\n"
                                 "{output_switch_statement}\n",
                       "output_switch_statement"_a
                         = output_switch_statement), indent);
    } else if (!array_cat_bitmap.empty() && !array_cat_begin.empty()) {
      AppendToBuffer(dest,
                     fmt::format(native::eval_loop_template,
                       "node_array_name"_a = node_array_name,
                       "cat_bitmap_name"_a = cat_bitmap_name,
                       "cat_begin_name"_a = cat_begin_name,
                       "data_field"_a = (param.quantize > 0 ? "qvalue" : "fvalue"),
                       "comp_op"_a = OpName(common_comp_op),
                       "output_switch_statement"_a
                         = output_switch_statement), indent);
    } else {
      AppendToBuffer(dest,
                     fmt::format(native::eval_loop_template_without_categorical_feature,
                       "node_array_name"_a = node_array_name,
                       "data_field"_a = (param.quantize > 0 ? "qvalue" : "fvalue"),
                       "comp_op"_a = OpName(common_comp_op),
                       "output_switch_statement"_a
                         = output_switch_statement), indent);
    }
  }

  template <typename ThresholdType>
  inline std::string
  ExtractNumericalCondition(const NumericalConditionNode<ThresholdType>* node) {
    const std::string threshold_type
        = native::TypeInfoToCTypeString(TypeToInfo<ThresholdType>());
    std::string result;
    if (node->quantized) {  // quantized threshold
      std::string lhs = fmt::format("data[{split_index}].qvalue",
                                    "split_index"_a = node->split_index);
      result = fmt::format("{lhs} {opname} {threshold}",
                 "lhs"_a = lhs,
                 "opname"_a = OpName(node->op),
                 "threshold"_a = node->threshold.int_val);
    } else if (std::isinf(node->threshold.float_val)) {  // infinite threshold
      // According to IEEE 754, the result of comparison [lhs] < infinity
      // must be identical for all finite [lhs]. Same goes for operator >.
      result = (CompareWithOp(static_cast<ThresholdType>(0), node->op, node->threshold.float_val)
          ? "1" : "0");
    } else {  // finite threshold
      std::string lhs = fmt::format("data[{split_index}].fvalue",
                                    "split_index"_a = node->split_index);
      result
        = fmt::format("{lhs} {opname} ({threshold_type}){threshold}",
            "lhs"_a = lhs,
            "opname"_a = OpName(node->op),
            "threshold_type"_a = threshold_type,
            "threshold"_a = common_util::ToStringHighPrecision(node->threshold.float_val));
    }
    return result;
  }

  inline std::string
  ExtractCategoricalCondition(const CategoricalConditionNode* node) {
    std::string result;
    std::vector<uint64_t> bitmap
      = common_util::GetCategoricalBitmap(node->matching_categories);
    CHECK_GE(bitmap.size(), 1);
    bool all_zeros = true;
    for (uint64_t e : bitmap) {
      all_zeros &= (e == 0);
    }
    if (all_zeros) {
      result = "0";
    } else {
      std::ostringstream oss;
      const std::string right_categories_flag = (node->categories_list_right_child ? "!" : "");
      if (node->default_left) {
        oss << fmt::format(
          "data[{split_index}].missing == -1 || {right_categories_flag}("
          "(tmp = (unsigned int)(data[{split_index}].fvalue) ), ",
          "split_index"_a = node->split_index,
          "right_categories_flag"_a = right_categories_flag);
      } else {
        oss << fmt::format(
          "data[{split_index}].missing != -1 && {right_categories_flag}("
          "(tmp = (unsigned int)(data[{split_index}].fvalue) ), ",
          "split_index"_a = node->split_index,
          "right_categories_flag"_a = right_categories_flag);
      }
      oss << "(tmp >= 0 && tmp < 64 && (( (uint64_t)"
          << bitmap[0] << "U >> tmp) & 1) )";
      for (size_t i = 1; i < bitmap.size(); ++i) {
        oss << " || (tmp >= " << (i * 64)
            << " && tmp < " << ((i + 1) * 64)
            << " && (( (uint64_t)" << bitmap[i]
            << "U >> (tmp - " << (i * 64) << ") ) & 1) )";
      }
      oss << ")";
      result = oss.str();
    }
    return result;
  }

  inline std::string
  RenderIsCategoricalArray(const std::vector<bool>& is_categorical) {
    common_util::ArrayFormatter formatter(80, 2);
    for (int fid = 0; fid < num_feature_; ++fid) {
      formatter << (is_categorical[fid] ? 1 : 0);
    }
    return formatter.str();
  }

  template <typename LeafOutputType>
  inline std::string RenderOutputStatement(const OutputNode<LeafOutputType>* node) {
    const std::string leaf_output_type
      = native::TypeInfoToCTypeString(TypeToInfo<LeafOutputType>());
    std::string output_statement;
    if (task_param_.num_class > 1) {
      if (node->is_vector) {
        // multi-class classification with random forest
        CHECK_EQ(node->vector.size(), static_cast<size_t>(task_param_.num_class))
          << "Ill-formed model: leaf vector must be of length [num_class]";
        for (size_t group_id = 0; group_id < task_param_.num_class; ++group_id) {
          output_statement
            += fmt::format("sum[{group_id}] += ({leaf_output_type}){output};\n",
                 "group_id"_a = group_id,
                 "output"_a = common_util::ToStringHighPrecision(node->vector[group_id]),
                 "leaf_output_type"_a = leaf_output_type);
        }
      } else {
        // multi-class classification with gradient boosted trees
        output_statement
          = fmt::format("sum[{group_id}] += ({leaf_output_type}){output};\n",
              "group_id"_a = node->tree_id % task_param_.num_class,
              "output"_a = common_util::ToStringHighPrecision(node->scalar),
              "leaf_output_type"_a = leaf_output_type);
      }
    } else {
      output_statement
        = fmt::format("sum += ({leaf_output_type}){output};\n",
            "output"_a = common_util::ToStringHighPrecision(node->scalar),
            "leaf_output_type"_a = leaf_output_type);
    }
    return output_statement;
  }
};

TREELITE_REGISTER_COMPILER(ASTNativeCompiler, "ast_native")
.describe("AST-based compiler that produces C code")
.set_body([](const CompilerParam& param) -> Compiler* {
    return new ASTNativeCompiler(param);
  });
}  // namespace compiler
}  // namespace treelite<|MERGE_RESOLUTION|>--- conflicted
+++ resolved
@@ -346,13 +346,8 @@
       condition_with_na_check = ExtractCategoricalCondition(t2);
     }
     if (node->children[0]->data_count && node->children[1]->data_count) {
-<<<<<<< HEAD
-      const size_t left_freq = *node->children[0]->data_count;
-      const size_t right_freq = *node->children[1]->data_count;
-=======
-      const uint64_t left_freq = node->children[0]->data_count.value();
-      const uint64_t right_freq = node->children[1]->data_count.value();
->>>>>>> 262f7820
+      const uint64_t left_freq = *node->children[0]->data_count;
+      const uint64_t right_freq = *node->children[1]->data_count;
       condition_with_na_check
         = fmt::format(" {keyword}( {condition} ) ",
             "keyword"_a = ((left_freq > right_freq) ? "LIKELY" : "UNLIKELY"),
