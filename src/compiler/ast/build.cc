/*!
 * Copyright (c) 2017-2020 by Contributors
 * \file build.cc
 * \brief Build AST from a given model
 */
#include <dmlc/registry.h>
#include "./builder.h"

namespace treelite {
namespace compiler {

DMLC_REGISTRY_FILE_TAG(build);

template <typename ThresholdType, typename LeafOutputType>
void
ASTBuilder<ThresholdType, LeafOutputType>::BuildAST(
    const ModelImpl<ThresholdType, LeafOutputType>& model) {
  this->output_vector_flag = (model.task_param.leaf_vector_size > 1);
  this->num_feature = model.num_feature;
  this->average_output_flag = model.average_tree_output;

  this->main_node = AddNode<MainNode>(nullptr, model.param.global_bias,
                                               model.average_tree_output,
                                               static_cast<int>(model.trees.size()),
                                               model.num_feature);
  ASTNode* ac = AddNode<AccumulatorContextNode>(this->main_node);
  this->main_node->children.push_back(ac);
  for (int tree_id = 0; tree_id < model.trees.size(); ++tree_id) {
    ASTNode* tree_head = BuildASTFromTree(model.trees[tree_id], tree_id, 0, ac);
    ac->children.push_back(tree_head);
  }
  this->model_param = model.param.__DICT__();
}

template <typename ThresholdType, typename LeafOutputType>
ASTNode*
ASTBuilder<ThresholdType, LeafOutputType>::BuildASTFromTree(
    const Tree<ThresholdType, LeafOutputType>& tree, int tree_id, int nid, ASTNode* parent) {
  ASTNode* ast_node = nullptr;
  if (tree.IsLeaf(nid)) {
    if (this->output_vector_flag) {
      ast_node = AddNode<OutputNode<LeafOutputType>>(parent, tree.LeafVector(nid));
    } else {
      ast_node = AddNode<OutputNode<LeafOutputType>>(parent, tree.LeafValue(nid));
    }
  } else {
    if (tree.SplitType(nid) == SplitFeatureType::kNumerical) {
      ast_node = AddNode<NumericalConditionNode<ThresholdType>>(
          parent,
          tree.SplitIndex(nid),
          tree.DefaultLeft(nid),
          false,
          tree.ComparisonOp(nid),
          ThresholdVariant<ThresholdType>(tree.Threshold(nid)));
    } else {
      ast_node = AddNode<CategoricalConditionNode>(
          parent,
          tree.SplitIndex(nid),
          tree.DefaultLeft(nid),
<<<<<<< HEAD
          tree.LeftCategories(nid));
=======
          tree.MissingValueToZero(nid),
          tree.MatchingCategories(nid),
          tree.CategoriesListRightChild(nid));
>>>>>>> 737059a6
    }
    if (tree.HasGain(nid)) {
      dynamic_cast<ConditionNode*>(ast_node)->gain = tree.Gain(nid);
    }
    ast_node->children.push_back(BuildASTFromTree(tree, tree_id, tree.LeftChild(nid), ast_node));
    ast_node->children.push_back(BuildASTFromTree(tree, tree_id, tree.RightChild(nid), ast_node));
  }
  ast_node->node_id = nid;
  ast_node->tree_id = tree_id;
  if (tree.HasDataCount(nid)) {
    ast_node->data_count = tree.DataCount(nid);
  }
  if (tree.HasSumHess(nid)) {
    ast_node->sum_hess = tree.SumHess(nid);
  }

  return ast_node;
}


template void ASTBuilder<float, uint32_t>::BuildAST(const ModelImpl<float, uint32_t>&);
template void ASTBuilder<float, float>::BuildAST(const ModelImpl<float, float>&);
template void ASTBuilder<double, uint32_t>::BuildAST(const ModelImpl<double, uint32_t>&);
template void ASTBuilder<double, double>::BuildAST(const ModelImpl<double, double>&);
template ASTNode* ASTBuilder<float, uint32_t>::BuildASTFromTree(
    const Tree<float, uint32_t>&, int, int, ASTNode*);
template ASTNode* ASTBuilder<float, float>::BuildASTFromTree(
    const Tree<float, float>&, int, int, ASTNode*);
template ASTNode* ASTBuilder<double, uint32_t>::BuildASTFromTree(
    const Tree<double, uint32_t>&, int, int, ASTNode*);
template ASTNode* ASTBuilder<double, double>::BuildASTFromTree(
    const Tree<double, double>&, int, int, ASTNode*);

}  // namespace compiler
}  // namespace treelite<|MERGE_RESOLUTION|>--- conflicted
+++ resolved
@@ -57,13 +57,8 @@
           parent,
           tree.SplitIndex(nid),
           tree.DefaultLeft(nid),
-<<<<<<< HEAD
-          tree.LeftCategories(nid));
-=======
-          tree.MissingValueToZero(nid),
           tree.MatchingCategories(nid),
           tree.CategoriesListRightChild(nid));
->>>>>>> 737059a6
     }
     if (tree.HasGain(nid)) {
       dynamic_cast<ConditionNode*>(ast_node)->gain = tree.Gain(nid);
