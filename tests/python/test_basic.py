# -*- coding: utf-8 -*-
"""Suite of basic tests"""
from __future__ import print_function
import unittest
import os
import subprocess
from zipfile import ZipFile
import numpy as np
from scipy.sparse import csr_matrix
from sklearn.datasets import load_svmlight_file
import treelite
import treelite.runtime
import pytest
from util import load_txt, os_compatible_toolchains, os_platform, libname, \
                 run_pipeline_test, make_annotation, assert_almost_equal

dpath = os.path.abspath(os.path.join(os.getcwd(), 'tests/examples/'))

class TestBasic(unittest.TestCase):
  def test_basic(self):
    """
    Test a basic workflow: load a model, compile and export as shared lib,
    and make predictions
    """
    for model_path, dtrain_path, dtest_path, libname_fmt, \
        expected_prob_path, expected_margin_path, multiclass in \
        [('mushroom/mushroom.model', 'mushroom/agaricus.train',
          'mushroom/agaricus.test', './agaricus{}',
          'mushroom/agaricus.test.prob',
          'mushroom/agaricus.test.margin', False),
         ('dermatology/dermatology.model', 'dermatology/dermatology.train',
          'dermatology/dermatology.test', './dermatology{}',
          'dermatology/dermatology.test.prob',
          'dermatology/dermatology.test.margin', True)]:
      model_path = os.path.join(dpath, model_path)
      model = treelite.Model.load(model_path, model_format='xgboost')
      make_annotation(model=model, dtrain_path=dtrain_path,
                      annotation_path='./annotation.json')
      for use_annotation in ['./annotation.json', None]:
        for use_quantize in [True, False]:
          for use_parallel_comp in [None, 2]:
            run_pipeline_test(model=model, dtest_path=dtest_path,
                              libname_fmt=libname_fmt,
                              expected_prob_path=expected_prob_path,
                              expected_margin_path=expected_margin_path,
                              multiclass=multiclass, use_annotation=use_annotation,
                              use_quantize=use_quantize,
                              use_parallel_comp=use_parallel_comp)
    # LETOR
    model_path = os.path.join(dpath, 'letor/mq2008.model')
    model = treelite.Model.load(model_path, model_format='xgboost')
    make_annotation(model=model, dtrain_path='letor/mq2008.train',
                    annotation_path='./annotation.json')
    run_pipeline_test(model=model, dtest_path='letor/mq2008.test',
                      libname_fmt='./mq2008{}',
                      expected_prob_path=None,
                      expected_margin_path='letor/mq2008.test.pred',
                      multiclass=False, use_annotation='./annotation.json',
                      use_quantize=1, use_parallel_comp=700,
                      use_toolchains=['gcc'])

  def test_srcpkg(self):
    """Test feature to export a source tarball"""
    model_path = os.path.join(dpath, 'mushroom/mushroom.model')
    dmat_path = os.path.join(dpath, 'mushroom/agaricus.test')
    libpath = libname('./mushroom/mushroom{}')
    model = treelite.Model.load(model_path, model_format='xgboost')

    toolchain = os_compatible_toolchains()[0]
    model.export_srcpkg(platform=os_platform(), toolchain=toolchain,
                        pkgpath='./srcpkg.zip', libname=libpath,
                        params={}, verbose=True)
    with ZipFile('./srcpkg.zip', 'r') as zip_ref:
      zip_ref.extractall('.')
    subprocess.call(['make', '-C', 'mushroom'])

    predictor = treelite.runtime.Predictor(libpath='./mushroom', verbose=True)

    X, _ = load_svmlight_file(dmat_path, zero_based=True)
    dmat = treelite.DMatrix(X)
    batch = treelite.runtime.Batch.from_csr(dmat)

    expected_prob_path = os.path.join(dpath, 'mushroom/agaricus.test.prob')
    expected_prob = load_txt(expected_prob_path)
    out_prob = predictor.predict(batch)
    assert_almost_equal(out_prob, expected_prob)

  def test_deficient_matrix(self):
    """
    Test if Treelite correctly handles sparse matrix with fewer columns
    than the training data used for the model. In this case, the matrix
    should be padded with zeros.
    """
    model_path = os.path.join(dpath, 'mushroom/mushroom.model')
    libpath = libname('./mushroom{}')
    model = treelite.Model.load(model_path, model_format='xgboost')
    toolchain = os_compatible_toolchains()[0]
    model.export_lib(toolchain=toolchain, libpath=libpath,
                     params={'quantize': 1}, verbose=True)
    X = csr_matrix(([], ([], [])), shape=(3, 3))
    batch = treelite.runtime.Batch.from_csr(X)
    predictor = treelite.runtime.Predictor(libpath=libpath, verbose=True)
    predictor.predict(batch)  # should not crash

  def test_too_wide_matrix(self):
    """
    Test if Treelite correctly handles sparse matrix with more columns
    than the training data used for the model. In this case, an exception
    should be thrown
    """
    model_path = os.path.join(dpath, 'mushroom/mushroom.model')
    libpath = libname('./mushroom{}')
    model = treelite.Model.load(model_path, model_format='xgboost')
    toolchain = os_compatible_toolchains()[0]
    model.export_lib(toolchain=toolchain, libpath=libpath,
                     params={'quantize': 1}, verbose=True)
    X = csr_matrix(([], ([], [])), shape=(3, 1000))
    batch = treelite.runtime.Batch.from_csr(X)
    predictor = treelite.runtime.Predictor(libpath=libpath, verbose=True)
    import treelite_runtime
    err = treelite_runtime.common.util.TreeliteError
<<<<<<< HEAD
    pytest.raises(err, predictor.predict, batch)  # should crash

  def test_tree_limit_setting(self):
    """
    Test Model.set_tree_limit
    """
    model_path = os.path.join(dpath, 'mushroom/mushroom.model')
    model = treelite.Model.load(model_path, model_format='xgboost')
    assert(model.num_tree == 2)
    assert_raises(Exception, model.set_tree_limit, 0)
    assert_raises(Exception, model.set_tree_limit, 3)
    model.set_tree_limit(1)
    assert(model.num_tree == 1)

    model_path = os.path.join(dpath, 'dermatology/dermatology.model')
    model = treelite.Model.load(model_path, model_format='xgboost')
    assert(model.num_tree == 60)
    model.set_tree_limit(30)
    assert(model.num_tree == 30)
    model.set_tree_limit(10)
    assert(model.num_tree == 10)
=======
    pytest.raises(err, predictor.predict, batch)  # should crash
>>>>>>> 09e7534f
<|MERGE_RESOLUTION|>--- conflicted
+++ resolved
@@ -119,7 +119,6 @@
     predictor = treelite.runtime.Predictor(libpath=libpath, verbose=True)
     import treelite_runtime
     err = treelite_runtime.common.util.TreeliteError
-<<<<<<< HEAD
     pytest.raises(err, predictor.predict, batch)  # should crash
 
   def test_tree_limit_setting(self):
@@ -140,7 +139,4 @@
     model.set_tree_limit(30)
     assert(model.num_tree == 30)
     model.set_tree_limit(10)
-    assert(model.num_tree == 10)
-=======
-    pytest.raises(err, predictor.predict, batch)  # should crash
->>>>>>> 09e7534f
+    assert(model.num_tree == 10)