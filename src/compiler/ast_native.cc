/*!
 * Copyright (c) 2017-2021 by Contributors
 * \file ast_native.cc
 * \brief C code generator
 * \author Hyunsu Cho
 */
#include <treelite/compiler.h>
#include <treelite/compiler_param.h>
#include <treelite/annotator.h>
#include <fmt/format.h>
#include <rapidjson/stringbuffer.h>
#include <rapidjson/writer.h>
#include <algorithm>
#include <fstream>
#include <unordered_map>
#include <queue>
#include <cstdio>
#include <cmath>
#include <cstdint>
<<<<<<< HEAD
#include "./ast_native.h"
=======
>>>>>>> 262f7820
#include "./pred_transform.h"
#include "./ast/builder.h"
#include "./native/main_template.h"
#include "./native/header_template.h"
#include "./native/qnode_template.h"
#include "./native/code_folder_template.h"
#include "./native/typeinfo_ctypes.h"
#include "./common/format_util.h"
#include "./common/code_folding_util.h"

#if defined(_MSC_VER) || defined(_WIN32)
#define DLLEXPORT_KEYWORD "__declspec(dllexport) "
#else
#define DLLEXPORT_KEYWORD ""
#endif

using namespace fmt::literals;

namespace treelite {
namespace compiler {

class ASTNativeCompilerImpl {
 public:
  explicit ASTNativeCompilerImpl(const CompilerParam& param) : param_(param) {}

  template <typename ThresholdType, typename LeafOutputType>
  CompiledModel CompileImpl(const ModelImpl<ThresholdType, LeafOutputType>& model) {
    CompiledModel cm;
    cm.backend = "native";

    CHECK(model.task_type != TaskType::kMultiClfCategLeaf)
      << "Model task type unsupported by ASTNativeCompiler";
    CHECK(model.task_param.output_type == TaskParam::OutputType::kFloat)
      << "ASTNativeCompiler only supports models with float output";

    num_feature_ = model.num_feature;
    task_type_ = model.task_type;
    task_param_ = model.task_param;
    pred_transform_ = model.param.pred_transform;
    sigmoid_alpha_ = model.param.sigmoid_alpha;
    global_bias_ = model.param.global_bias;
    files_.clear();

    ASTBuilder<ThresholdType, LeafOutputType> builder;
    builder.BuildAST(model);
    if (builder.FoldCode(param_.code_folding_req) || param_.quantize > 0) {
      // is_categorical[i] : is i-th feature categorical?
      array_is_categorical_
        = RenderIsCategoricalArray(builder.GenerateIsCategoricalArray());
    }
    if (param_.annotate_in != "NULL") {
      BranchAnnotator annotator;
<<<<<<< HEAD
      FILE* fi = std::fopen(param_.annotate_in.c_str(), "r");
      annotator.Load(fi);
      std::fclose(fi);
=======
      std::ifstream fi(param.annotate_in.c_str());
      annotator.Load(fi);
>>>>>>> 262f7820
      const auto annotation = annotator.Get();
      builder.LoadDataCounts(annotation);
      LOG(INFO) << "Loading node frequencies from `"
                << param_.annotate_in << "'";
    }
    builder.Split(param_.parallel_comp);
    if (param_.quantize > 0) {
      builder.QuantizeThresholds();
    }

    {
      const char* destfile = getenv("TREELITE_DUMP_AST");
      if (destfile) {
        std::ofstream os(destfile);
        os << builder.GetDump() << std::endl;
      }
    }

    WalkAST<ThresholdType, LeafOutputType>(builder.GetRootNode(), "main.c", 0);
    if (files_.count("arrays.c") > 0) {
      PrependToBuffer("arrays.c", "#include \"header.h\"\n", 0);
    }

    {
      /* write recipe.json */
      rapidjson::StringBuffer os;
      rapidjson::Writer<rapidjson::StringBuffer> writer(os);

      writer.StartObject();
      writer.Key("target");
<<<<<<< HEAD
      writer.String(param_.native_lib_name.data(), param_.native_lib_name.size());
=======
      writer.String(param.native_lib_name.data(), param.native_lib_name.size());
>>>>>>> 262f7820
      writer.Key("sources");
      writer.StartArray();
      for (const auto& kv : files_) {
        if (kv.first.compare(kv.first.length() - 2, 2, ".c") == 0) {
          const size_t line_count
            = std::count(kv.second.content.begin(), kv.second.content.end(), '\n');
          writer.StartObject();
          writer.Key("name");
          std::string name = kv.first.substr(0, kv.first.length() - 2);
          writer.String(name.data(), name.size());
          writer.Key("length");
          writer.Uint64(line_count);
          writer.EndObject();
        }
      }
      writer.EndArray();
      writer.EndObject();

      files_["recipe.json"] = CompiledModel::FileEntry(os.GetString());
    }
    cm.files = std::move(files_);
    return cm;
  }

  CompiledModel Compile(const Model& model) {
    CHECK(model.GetLeafOutputType() != TypeInfo::kUInt32)
      << "Integer leaf outputs not yet supported";
    this->pred_tranform_func_ = PredTransformFunction("native", model);
    return model.Dispatch([this](const auto& model_handle) {
      return this->CompileImpl(model_handle);
    });
  }

<<<<<<< HEAD
  CompilerParam QueryParam() const {
    return param_;
=======
  CompilerParam QueryParam() const override {
    return param;
>>>>>>> 262f7820
  }

 private:
  CompilerParam param_;
  int num_feature_;
  TaskType task_type_;
  TaskParam task_param_;
  std::string pred_transform_;
  float sigmoid_alpha_;
  float global_bias_;
  std::string pred_tranform_func_;
  std::string array_is_categorical_;
  std::unordered_map<std::string, CompiledModel::FileEntry> files_;

  template <typename ThresholdType, typename LeafOutputType>
  void WalkAST(const ASTNode* node,
               const std::string& dest,
               size_t indent) {
    const MainNode* t1;
    const AccumulatorContextNode* t2;
    const ConditionNode* t3;
    const OutputNode<LeafOutputType>* t4;
    const TranslationUnitNode* t5;
    const QuantizerNode<ThresholdType>* t6;
    const CodeFolderNode* t7;
    if ( (t1 = dynamic_cast<const MainNode*>(node)) ) {
      HandleMainNode<ThresholdType, LeafOutputType>(t1, dest, indent);
    } else if ( (t2 = dynamic_cast<const AccumulatorContextNode*>(node)) ) {
      HandleACNode<ThresholdType, LeafOutputType>(t2, dest, indent);
    } else if ( (t3 = dynamic_cast<const ConditionNode*>(node)) ) {
      HandleCondNode<ThresholdType, LeafOutputType>(t3, dest, indent);
    } else if ( (t4 = dynamic_cast<const OutputNode<LeafOutputType>*>(node)) ) {
      HandleOutputNode<ThresholdType, LeafOutputType>(t4, dest, indent);
    } else if ( (t5 = dynamic_cast<const TranslationUnitNode*>(node)) ) {
      HandleTUNode<ThresholdType, LeafOutputType>(t5, dest, indent);
    } else if ( (t6 = dynamic_cast<const QuantizerNode<ThresholdType>*>(node)) ) {
      HandleQNode<ThresholdType, LeafOutputType>(t6, dest, indent);
    } else if ( (t7 = dynamic_cast<const CodeFolderNode*>(node)) ) {
      HandleCodeFolderNode<ThresholdType, LeafOutputType>(t7, dest, indent);
    } else {
      LOG(FATAL) << "Unrecognized AST node type";
    }
  }

  // append content to a given buffer, with given level of indentation
  inline void AppendToBuffer(const std::string& dest,
                             const std::string& content,
                             size_t indent) {
    files_[dest].content += common_util::IndentMultiLineString(content, indent);
  }

  // prepend content to a given buffer, with given level of indentation
  inline void PrependToBuffer(const std::string& dest,
                              const std::string& content,
                              size_t indent) {
    files_[dest].content
      = common_util::IndentMultiLineString(content, indent) + files_[dest].content;
  }

  template <typename ThresholdType, typename LeafOutputType>
  void HandleMainNode(const MainNode* node,
                      const std::string& dest,
                      size_t indent) {
    const std::string threshold_type
      = native::TypeInfoToCTypeString(TypeToInfo<ThresholdType>());
    const std::string leaf_output_type
      = native::TypeInfoToCTypeString(TypeToInfo<LeafOutputType>());
    const std::string predict_function_signature
      = (task_param_.num_class > 1) ?
          fmt::format("size_t predict_multiclass(union Entry* data, int pred_margin, {}* result)",
                      leaf_output_type)
        : fmt::format("{} predict(union Entry* data, int pred_margin)",
                      leaf_output_type);

    if (!array_is_categorical_.empty()) {
      array_is_categorical_
        = fmt::format("const unsigned char is_categorical[] = {{\n{}\n}}",
                      array_is_categorical_);
    }

    const std::string query_functions_definition
      = fmt::format(native::query_functions_definition_template,
          "num_class"_a = task_param_.num_class,
          "num_feature"_a = num_feature_,
          "pred_transform"_a = pred_transform_,
          "sigmoid_alpha"_a = sigmoid_alpha_,
          "global_bias"_a = global_bias_,
          "threshold_type_str"_a = TypeInfoToString(TypeToInfo<ThresholdType>()),
          "leaf_output_type_str"_a = TypeInfoToString(TypeToInfo<LeafOutputType>()));

    AppendToBuffer(dest,
      fmt::format(native::main_start_template,
        "array_is_categorical"_a = array_is_categorical_,
        "query_functions_definition"_a = query_functions_definition,
        "pred_transform_function"_a = pred_tranform_func_,
        "predict_function_signature"_a = predict_function_signature),
      indent);
    const std::string query_functions_prototype
      = fmt::format(native::query_functions_prototype_template,
          "dllexport"_a = DLLEXPORT_KEYWORD);
    AppendToBuffer("header.h",
      fmt::format(native::header_template,
        "dllexport"_a = DLLEXPORT_KEYWORD,
        "predict_function_signature"_a = predict_function_signature,
        "query_functions_prototype"_a = query_functions_prototype,
        "threshold_type"_a = threshold_type,
        "threshold_type_Node"_a = (param_.quantize > 0 ? std::string("int") : threshold_type)),
      indent);

    CHECK_EQ(node->children.size(), 1);
    WalkAST<ThresholdType, LeafOutputType>(node->children[0], dest, indent + 2);

    std::string optional_average_field;
    if (node->average_result) {
      if (task_type_ == TaskType::kMultiClfGrovePerClass) {
        CHECK(task_param_.grove_per_class);
        CHECK_EQ(task_param_.leaf_vector_size, 1);
        CHECK_GT(task_param_.num_class, 1);
        CHECK_EQ(node->num_tree % task_param_.num_class, 0)
          << "Expected the number of trees to be divisible by the number of classes";
        int num_boosting_round = node->num_tree / static_cast<int>(task_param_.num_class);
        optional_average_field = fmt::format(" / {}", num_boosting_round);
      } else {
        CHECK(task_type_ == TaskType::kBinaryClfRegr
              || task_type_ == TaskType::kMultiClfProbDistLeaf);
        CHECK_EQ(task_param_.num_class, task_param_.leaf_vector_size);
        CHECK(!task_param_.grove_per_class);
        optional_average_field = fmt::format(" / {}", node->num_tree);
      }
    }
    if (task_param_.num_class > 1) {
      AppendToBuffer(dest,
        fmt::format(native::main_end_multiclass_template,
          "num_class"_a = task_param_.num_class,
          "optional_average_field"_a = optional_average_field,
          "global_bias"_a = common_util::ToStringHighPrecision(node->global_bias),
          "leaf_output_type"_a = leaf_output_type),
        indent);
    } else {
      AppendToBuffer(dest,
        fmt::format(native::main_end_template,
          "optional_average_field"_a = optional_average_field,
          "global_bias"_a = common_util::ToStringHighPrecision(node->global_bias),
          "leaf_output_type"_a = leaf_output_type),
        indent);
    }
  }

  template <typename ThresholdType, typename LeafOutputType>
  void HandleACNode(const AccumulatorContextNode* node,
                    const std::string& dest,
                    size_t indent) {
    const std::string leaf_output_type
      = native::TypeInfoToCTypeString(TypeToInfo<LeafOutputType>());
    if (task_param_.num_class > 1) {
      AppendToBuffer(dest,
        fmt::format("{leaf_output_type} sum[{num_class}] = {{0}};\n"
                    "unsigned int tmp;\n"
                    "int nid, cond, fid;  /* used for folded subtrees */\n",
          "num_class"_a = task_param_.num_class,
          "leaf_output_type"_a = leaf_output_type), indent);
    } else {
      AppendToBuffer(dest,
        fmt::format("{leaf_output_type} sum = ({leaf_output_type})0;\n"
                    "unsigned int tmp;\n"
                    "int nid, cond, fid;  /* used for folded subtrees */\n",
          "leaf_output_type"_a = leaf_output_type),
        indent);
    }
    for (ASTNode* child : node->children) {
      WalkAST<ThresholdType, LeafOutputType>(child, dest, indent);
    }
  }

  template <typename ThresholdType, typename LeafOutputType>
  void HandleCondNode(const ConditionNode* node,
                      const std::string& dest,
                      size_t indent) {
    const NumericalConditionNode<ThresholdType>* t;
    std::string condition_with_na_check;
    if ( (t = dynamic_cast<const NumericalConditionNode<ThresholdType>*>(node)) ) {
      /* numerical split */
      std::string condition = ExtractNumericalCondition(t);
      const char* condition_with_na_check_template
        = (node->default_left) ?
            "!(data[{split_index}].missing != -1) || ({condition})"
          : " (data[{split_index}].missing != -1) && ({condition})";
      condition_with_na_check
        = fmt::format(condition_with_na_check_template,
            "split_index"_a = node->split_index,
            "condition"_a = condition);
    } else {   /* categorical split */
      const CategoricalConditionNode* t2 = dynamic_cast<const CategoricalConditionNode*>(node);
      CHECK(t2);
      condition_with_na_check = ExtractCategoricalCondition(t2);
    }
    if (node->children[0]->data_count && node->children[1]->data_count) {
<<<<<<< HEAD
      const uint64_t left_freq = *node->children[0]->data_count;
      const uint64_t right_freq = *node->children[1]->data_count;
=======
      const uint64_t left_freq = node->children[0]->data_count.value();
      const uint64_t right_freq = node->children[1]->data_count.value();
>>>>>>> 262f7820
      condition_with_na_check
        = fmt::format(" {keyword}( {condition} ) ",
            "keyword"_a = ((left_freq > right_freq) ? "LIKELY" : "UNLIKELY"),
            "condition"_a = condition_with_na_check);
    }
    AppendToBuffer(dest,
      fmt::format("if ({}) {{\n", condition_with_na_check), indent);
    CHECK_EQ(node->children.size(), 2);
    WalkAST<ThresholdType, LeafOutputType>(node->children[0], dest, indent + 2);
    AppendToBuffer(dest, "} else {\n", indent);
    WalkAST<ThresholdType, LeafOutputType>(node->children[1], dest, indent + 2);
    AppendToBuffer(dest, "}\n", indent);
  }

  template <typename ThresholdType, typename LeafOutputType>
  void HandleOutputNode(const OutputNode<LeafOutputType>* node,
                        const std::string& dest,
                        size_t indent) {
    AppendToBuffer(dest, RenderOutputStatement(node), indent);
    CHECK_EQ(node->children.size(), 0);
  }

  template <typename ThresholdType, typename LeafOutputType>
  void HandleTUNode(const TranslationUnitNode* node,
                    const std::string& dest,
                    size_t indent) {
    const int unit_id = node->unit_id;
    const std::string new_file = fmt::format("tu{}.c", unit_id);
    const std::string leaf_output_type
      = native::TypeInfoToCTypeString(TypeToInfo<LeafOutputType>());

    std::string unit_function_name, unit_function_signature,
                unit_function_call_signature;
    if (task_param_.num_class > 1) {
      unit_function_name
        = fmt::format("predict_margin_multiclass_unit{}", unit_id);
      unit_function_signature
        = fmt::format("void {function_name}(union Entry* data, {leaf_output_type}* result)",
            "function_name"_a = unit_function_name,
            "leaf_output_type"_a = leaf_output_type);
      unit_function_call_signature
        = fmt::format("{}(data, sum);\n", unit_function_name);
    } else {
      unit_function_name
        = fmt::format("predict_margin_unit{}", unit_id);
      unit_function_signature
        = fmt::format("{leaf_output_type} {function_name}(union Entry* data)",
            "function_name"_a = unit_function_name,
            "leaf_output_type"_a = leaf_output_type);
      unit_function_call_signature
        = fmt::format("sum += {}(data);\n", unit_function_name);
    }
    AppendToBuffer(dest, unit_function_call_signature, indent);
    AppendToBuffer(new_file,
                   fmt::format("#include \"header.h\"\n"
                               "{} {{\n", unit_function_signature), 0);
    CHECK_EQ(node->children.size(), 1);
    WalkAST<ThresholdType, LeafOutputType>(node->children[0], new_file, 2);
    if (task_param_.num_class > 1) {
      AppendToBuffer(new_file,
        fmt::format("  for (int i = 0; i < {num_class}; ++i) {{\n"
                    "    result[i] += sum[i];\n"
                    "  }}\n"
                    "}}\n",
          "num_class"_a = task_param_.num_class), 0);
    } else {
      AppendToBuffer(new_file, "  return sum;\n}\n", 0);
    }
    AppendToBuffer("header.h", fmt::format("{};\n", unit_function_signature), 0);
  }

  template <typename ThresholdType, typename LeafOutputType>
  void HandleQNode(const QuantizerNode<ThresholdType>* node,
                   const std::string& dest,
                   size_t indent) {
    const std::string threshold_type
      = native::TypeInfoToCTypeString(TypeToInfo<ThresholdType>());
    /* render arrays needed to convert feature values into bin indices */
    std::string array_threshold, array_th_begin, array_th_len;
    // threshold[] : list of all thresholds that occur at least once in the
    //   ensemble model. For each feature, an ascending list of unique
    //   thresholds is generated. The range th_begin[i]:(th_begin[i]+th_len[i])
    //   of the threshold[] array stores the threshold list for feature i.
    size_t total_num_threshold;
      // to hold total number of (distinct) thresholds
    {
      common_util::ArrayFormatter formatter(80, 2);
      for (const auto& e : node->cut_pts) {
        // cut_pts had been generated in ASTBuilder::QuantizeThresholds
        // cut_pts[i][k] stores the k-th threshold of feature i.
        for (auto v : e) {
          formatter << v;
        }
      }
      array_threshold = formatter.str();
    }
    {
      common_util::ArrayFormatter formatter(80, 2);
      size_t accum = 0;  // used to compute cumulative sum over threshold counts
      for (const auto& e : node->cut_pts) {
        formatter << accum;
        accum += e.size();  // e.size() = number of thresholds for each feature
      }
      total_num_threshold = accum;
      array_th_begin = formatter.str();
    }
    {
      common_util::ArrayFormatter formatter(80, 2);
      for (const auto& e : node->cut_pts) {
        formatter << e.size();
      }
      array_th_len = formatter.str();
    }
    if (!array_threshold.empty() && !array_th_begin.empty() && !array_th_len.empty()) {
      PrependToBuffer(dest,
        fmt::format(native::qnode_template,
          "total_num_threshold"_a = total_num_threshold,
          "threshold_type"_a = threshold_type),
        0);
      AppendToBuffer(dest,
        fmt::format(native::quantize_loop_template,
          "num_feature"_a = num_feature_), indent);
    }
    if (!array_threshold.empty()) {
      PrependToBuffer(dest,
        fmt::format("static const {threshold_type} threshold[] = {{\n"
                    "{array_threshold}\n"
                    "}};\n",
          "array_threshold"_a = array_threshold,
          "threshold_type"_a = threshold_type),
        0);
    }
    if (!array_th_begin.empty()) {
      PrependToBuffer(dest,
        fmt::format("static const int th_begin[] = {{\n"
                    "{array_th_begin}\n"
                    "}};\n", "array_th_begin"_a = array_th_begin), 0);
    }
    if (!array_th_len.empty()) {
      PrependToBuffer(dest,
        fmt::format("static const int th_len[] = {{\n"
                    "{array_th_len}\n"
                    "}};\n", "array_th_len"_a = array_th_len), 0);
    }
    CHECK_EQ(node->children.size(), 1);
    WalkAST<ThresholdType, LeafOutputType>(node->children[0], dest, indent);
  }

  template <typename ThresholdType, typename LeafOutputType>
  void HandleCodeFolderNode(const CodeFolderNode* node,
                            const std::string& dest,
                            size_t indent) {
    CHECK_EQ(node->children.size(), 1);
    const int node_id = node->children[0]->node_id;
    const int tree_id = node->children[0]->tree_id;

    /* render arrays needed for folding subtrees */
    std::string array_nodes, array_cat_bitmap, array_cat_begin;
    // node_treeXX_nodeXX[] : information of nodes for a particular subtree
    const std::string node_array_name
      = fmt::format("node_tree{}_node{}", tree_id, node_id);
    // cat_bitmap_treeXX_nodeXX[] : list of all 64-bit integer bitmaps, used to
    //                              make all categorical splits in a particular
    //                              subtree
    const std::string cat_bitmap_name
      = fmt::format("cat_bitmap_tree{}_node{}", tree_id, node_id);
    // cat_begin_treeXX_nodeXX[] : shows which bitmaps belong to each split.
    //                             cat_bitmap[ cat_begin[i]:cat_begin[i+1] ]
    //                             belongs to the i-th (categorical) split
    const std::string cat_begin_name
      = fmt::format("cat_begin_tree{}_node{}", tree_id, node_id);

    std::string output_switch_statement;
    Operator common_comp_op;
    common_util::RenderCodeFolderArrays<ThresholdType, LeafOutputType>(node, param_.quantize,
      false, "{{ {default_left}, {split_index}, {threshold}, {left_child}, {right_child} }}",
      [this](const OutputNode<LeafOutputType>* node) { return RenderOutputStatement(node); },
      &array_nodes, &array_cat_bitmap, &array_cat_begin, &output_switch_statement,
      &common_comp_op);
    if (!array_nodes.empty()) {
      AppendToBuffer("header.h",
                     fmt::format("extern const struct Node {node_array_name}[];\n",
                       "node_array_name"_a = node_array_name), 0);
      AppendToBuffer("arrays.c",
                     fmt::format("const struct Node {node_array_name}[] = {{\n"
                                 "{array_nodes}\n"
                                 "}};\n",
                       "node_array_name"_a = node_array_name,
                       "array_nodes"_a = array_nodes), 0);
    }

    if (!array_cat_bitmap.empty()) {
      AppendToBuffer("header.h",
                     fmt::format("extern const uint64_t {cat_bitmap_name}[];\n",
                       "cat_bitmap_name"_a = cat_bitmap_name), 0);
      AppendToBuffer("arrays.c",
                     fmt::format("const uint64_t {cat_bitmap_name}[] = {{\n"
                                 "{array_cat_bitmap}\n"
                                 "}};\n",
                       "cat_bitmap_name"_a = cat_bitmap_name,
                       "array_cat_bitmap"_a = array_cat_bitmap), 0);
    }

    if (!array_cat_begin.empty()) {
      AppendToBuffer("header.h",
                     fmt::format("extern const size_t {cat_begin_name}[];\n",
                       "cat_begin_name"_a = cat_begin_name), 0);
      AppendToBuffer("arrays.c",
                     fmt::format("const size_t {cat_begin_name}[] = {{\n"
                                 "{array_cat_begin}\n"
                                 "}};\n",
                       "cat_begin_name"_a = cat_begin_name,
                       "array_cat_begin"_a = array_cat_begin), 0);
    }

    if (array_nodes.empty()) {
      /* folded code consists of a single leaf node */
      AppendToBuffer(dest,
                     fmt::format("nid = -1;\n"
                                 "{output_switch_statement}\n",
                       "output_switch_statement"_a
                         = output_switch_statement), indent);
    } else if (!array_cat_bitmap.empty() && !array_cat_begin.empty()) {
      AppendToBuffer(dest,
                     fmt::format(native::eval_loop_template,
                       "node_array_name"_a = node_array_name,
                       "cat_bitmap_name"_a = cat_bitmap_name,
                       "cat_begin_name"_a = cat_begin_name,
                       "data_field"_a = (param_.quantize > 0 ? "qvalue" : "fvalue"),
                       "comp_op"_a = OpName(common_comp_op),
                       "output_switch_statement"_a
                         = output_switch_statement), indent);
    } else {
      AppendToBuffer(dest,
                     fmt::format(native::eval_loop_template_without_categorical_feature,
                       "node_array_name"_a = node_array_name,
                       "data_field"_a = (param_.quantize > 0 ? "qvalue" : "fvalue"),
                       "comp_op"_a = OpName(common_comp_op),
                       "output_switch_statement"_a
                         = output_switch_statement), indent);
    }
  }

  template <typename ThresholdType>
  inline std::string
  ExtractNumericalCondition(const NumericalConditionNode<ThresholdType>* node) {
    const std::string threshold_type
        = native::TypeInfoToCTypeString(TypeToInfo<ThresholdType>());
    std::string result;
    if (node->quantized) {  // quantized threshold
      std::string lhs = fmt::format("data[{split_index}].qvalue",
                                    "split_index"_a = node->split_index);
      result = fmt::format("{lhs} {opname} {threshold}",
                 "lhs"_a = lhs,
                 "opname"_a = OpName(node->op),
                 "threshold"_a = node->threshold.int_val);
    } else if (std::isinf(node->threshold.float_val)) {  // infinite threshold
      // According to IEEE 754, the result of comparison [lhs] < infinity
      // must be identical for all finite [lhs]. Same goes for operator >.
      result = (CompareWithOp(static_cast<ThresholdType>(0), node->op, node->threshold.float_val)
          ? "1" : "0");
    } else {  // finite threshold
      std::string lhs = fmt::format("data[{split_index}].fvalue",
                                    "split_index"_a = node->split_index);
      result
        = fmt::format("{lhs} {opname} ({threshold_type}){threshold}",
            "lhs"_a = lhs,
            "opname"_a = OpName(node->op),
            "threshold_type"_a = threshold_type,
            "threshold"_a = common_util::ToStringHighPrecision(node->threshold.float_val));
    }
    return result;
  }

  inline std::string
  ExtractCategoricalCondition(const CategoricalConditionNode* node) {
    std::string result;
    std::vector<uint64_t> bitmap
      = common_util::GetCategoricalBitmap(node->matching_categories);
    CHECK_GE(bitmap.size(), 1);
    bool all_zeros = true;
    for (uint64_t e : bitmap) {
      all_zeros &= (e == 0);
    }
    if (all_zeros) {
      result = "0";
    } else {
      std::ostringstream oss;
      const std::string right_categories_flag = (node->categories_list_right_child ? "!" : "");
      if (node->default_left) {
        oss << fmt::format(
          "data[{split_index}].missing == -1 || {right_categories_flag}("
          "(tmp = (unsigned int)(data[{split_index}].fvalue) ), ",
          "split_index"_a = node->split_index,
          "right_categories_flag"_a = right_categories_flag);
      } else {
        oss << fmt::format(
          "data[{split_index}].missing != -1 && {right_categories_flag}("
          "(tmp = (unsigned int)(data[{split_index}].fvalue) ), ",
          "split_index"_a = node->split_index,
          "right_categories_flag"_a = right_categories_flag);
      }
      oss << "(tmp >= 0 && tmp < 64 && (( (uint64_t)"
          << bitmap[0] << "U >> tmp) & 1) )";
      for (size_t i = 1; i < bitmap.size(); ++i) {
        oss << " || (tmp >= " << (i * 64)
            << " && tmp < " << ((i + 1) * 64)
            << " && (( (uint64_t)" << bitmap[i]
            << "U >> (tmp - " << (i * 64) << ") ) & 1) )";
      }
      oss << ")";
      result = oss.str();
    }
    return result;
  }

  inline std::string
  RenderIsCategoricalArray(const std::vector<bool>& is_categorical) {
    common_util::ArrayFormatter formatter(80, 2);
    for (int fid = 0; fid < num_feature_; ++fid) {
      formatter << (is_categorical[fid] ? 1 : 0);
    }
    return formatter.str();
  }

  template <typename LeafOutputType>
  inline std::string RenderOutputStatement(const OutputNode<LeafOutputType>* node) {
    const std::string leaf_output_type
      = native::TypeInfoToCTypeString(TypeToInfo<LeafOutputType>());
    std::string output_statement;
    if (task_param_.num_class > 1) {
      if (node->is_vector) {
        // multi-class classification with random forest
        CHECK_EQ(node->vector.size(), static_cast<size_t>(task_param_.num_class))
          << "Ill-formed model: leaf vector must be of length [num_class]";
        for (size_t group_id = 0; group_id < task_param_.num_class; ++group_id) {
          output_statement
            += fmt::format("sum[{group_id}] += ({leaf_output_type}){output};\n",
                 "group_id"_a = group_id,
                 "output"_a = common_util::ToStringHighPrecision(node->vector[group_id]),
                 "leaf_output_type"_a = leaf_output_type);
        }
      } else {
        // multi-class classification with gradient boosted trees
        output_statement
          = fmt::format("sum[{group_id}] += ({leaf_output_type}){output};\n",
              "group_id"_a = node->tree_id % task_param_.num_class,
              "output"_a = common_util::ToStringHighPrecision(node->scalar),
              "leaf_output_type"_a = leaf_output_type);
      }
    } else {
      output_statement
        = fmt::format("sum += ({leaf_output_type}){output};\n",
            "output"_a = common_util::ToStringHighPrecision(node->scalar),
            "leaf_output_type"_a = leaf_output_type);
    }
    return output_statement;
  }
};

ASTNativeCompiler::ASTNativeCompiler(const CompilerParam& param)
    : pimpl_(std::make_unique<ASTNativeCompilerImpl>(param)) {
  if (param.verbose > 0) {
    LOG(INFO) << "Using ASTNativeCompiler";
  }
  if (param.dump_array_as_elf > 0) {
    LOG(INFO) << "Warning: 'dump_array_as_elf' parameter is not applicable "
                 "for ASTNativeCompiler";
  }
}

CompiledModel
ASTNativeCompiler::Compile(const Model &model) {
  return pimpl_->Compile(model);
}

CompilerParam
ASTNativeCompiler::QueryParam() const {
  return pimpl_->QueryParam();
}

}  // namespace compiler
}  // namespace treelite<|MERGE_RESOLUTION|>--- conflicted
+++ resolved
@@ -17,10 +17,7 @@
 #include <cstdio>
 #include <cmath>
 #include <cstdint>
-<<<<<<< HEAD
 #include "./ast_native.h"
-=======
->>>>>>> 262f7820
 #include "./pred_transform.h"
 #include "./ast/builder.h"
 #include "./native/main_template.h"
@@ -73,14 +70,8 @@
     }
     if (param_.annotate_in != "NULL") {
       BranchAnnotator annotator;
-<<<<<<< HEAD
-      FILE* fi = std::fopen(param_.annotate_in.c_str(), "r");
+      std::ifstream fi(param_.annotate_in.c_str());
       annotator.Load(fi);
-      std::fclose(fi);
-=======
-      std::ifstream fi(param.annotate_in.c_str());
-      annotator.Load(fi);
->>>>>>> 262f7820
       const auto annotation = annotator.Get();
       builder.LoadDataCounts(annotation);
       LOG(INFO) << "Loading node frequencies from `"
@@ -111,11 +102,7 @@
 
       writer.StartObject();
       writer.Key("target");
-<<<<<<< HEAD
       writer.String(param_.native_lib_name.data(), param_.native_lib_name.size());
-=======
-      writer.String(param.native_lib_name.data(), param.native_lib_name.size());
->>>>>>> 262f7820
       writer.Key("sources");
       writer.StartArray();
       for (const auto& kv : files_) {
@@ -149,13 +136,8 @@
     });
   }
 
-<<<<<<< HEAD
   CompilerParam QueryParam() const {
     return param_;
-=======
-  CompilerParam QueryParam() const override {
-    return param;
->>>>>>> 262f7820
   }
 
  private:
@@ -353,13 +335,8 @@
       condition_with_na_check = ExtractCategoricalCondition(t2);
     }
     if (node->children[0]->data_count && node->children[1]->data_count) {
-<<<<<<< HEAD
       const uint64_t left_freq = *node->children[0]->data_count;
       const uint64_t right_freq = *node->children[1]->data_count;
-=======
-      const uint64_t left_freq = node->children[0]->data_count.value();
-      const uint64_t right_freq = node->children[1]->data_count.value();
->>>>>>> 262f7820
       condition_with_na_check
         = fmt::format(" {keyword}( {condition} ) ",
             "keyword"_a = ((left_freq > right_freq) ? "LIKELY" : "UNLIKELY"),
