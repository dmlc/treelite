/*!
 * Copyright (c) 2020 by Contributors
 * \file xgboost_json.cc
 * \brief Frontend for xgboost model
 * \author Hyunsu Cho
 * \author William Hicks
 */

#include "xgboost/xgboost_json.h"

#include <dmlc/registry.h>
#include <dmlc/io.h>
#include <fmt/format.h>
#include <rapidjson/error/en.h>
#include <rapidjson/document.h>
#include <rapidjson/filereadstream.h>
#include <treelite/tree.h>
#include <treelite/frontend.h>

#include <algorithm>
#include <cstdio>
#include <cstdlib>
#include <iostream>
#include <memory>
#include <queue>
#include <string>
#include <utility>

#include "xgboost/xgboost.h"

namespace {

template <typename StreamType, typename ErrorHandlerFunc>
std::unique_ptr<treelite::Model> ParseStream(std::unique_ptr<StreamType> input_stream,
                                             ErrorHandlerFunc error_handler);

}  // anonymous namespace

namespace treelite {
namespace frontend {

DMLC_REGISTRY_FILE_TAG(xgboost_json);

std::unique_ptr<treelite::Model> LoadXGBoostJSONModel(const char* filename) {
  char read_buffer[65536];

#ifdef _WIN32
  FILE* fp = std::fopen(filename, "rb");
#else
  FILE* fp = std::fopen(filename, "r");
#endif

  auto input_stream = std::make_unique<rapidjson::FileReadStream>(
      fp, read_buffer, sizeof(read_buffer));
  auto error_handler = [fp](size_t offset) -> std::string {
    size_t cur = (offset >= 50 ? (offset - 50) : 0);
    std::fseek(fp, cur, SEEK_SET);
    int c;
    std::ostringstream oss, oss2;
    for (int i = 0; i < 100; ++i) {
      c = std::fgetc(fp);
      if (c == EOF) {
        break;
      }
      oss << static_cast<char>(c);
      if (cur == offset) {
        oss2 << "^";
      } else {
        oss2 << "~";
      }
      ++cur;
    }
    std::fclose(fp);
    return oss.str() + "\n" + oss2.str();
  };
  auto parsed_model = ParseStream(std::move(input_stream), error_handler);
  std::fclose(fp);
  return parsed_model;
}

std::unique_ptr<treelite::Model> LoadXGBoostJSONModelString(const char* json_str, size_t length) {
  auto input_stream = std::make_unique<rapidjson::MemoryStream>(json_str, length);
  auto error_handler = [json_str](size_t offset) -> std::string {
    size_t cur = (offset >= 50 ? (offset - 50) : 0);
    std::ostringstream oss, oss2;
    for (int i = 0; i < 100; ++i) {
      if (!json_str[cur]) {
        break;
      }
      oss << json_str[cur];
      if (cur == offset) {
        oss2 << "^";
      } else {
        oss2 << "~";
      }
      ++cur;
    }
    return oss.str() + "\n" + oss2.str();
  };
  return ParseStream(std::move(input_stream), error_handler);
}

}  // namespace frontend

namespace details {

/******************************************************************************
 * BaseHandler
 * ***************************************************************************/

bool BaseHandler::pop_handler() {
  if (auto parent = delegator.lock()) {
    parent->pop_delegate();
    return true;
  } else {
    return false;
  }
}

void BaseHandler::set_cur_key(const char *str, std::size_t length) {
  cur_key = std::string{str, length};
}

const std::string &BaseHandler::get_cur_key() { return cur_key; }

bool BaseHandler::check_cur_key(const std::string &query_key) {
  return cur_key == query_key;
}

template <typename ValueType>
bool BaseHandler::assign_value(const std::string &key,
                               ValueType &&value,
                               ValueType &output) {
  if (check_cur_key(key)) {
    output = value;
    return true;
  } else {
    return false;
  }
}

template <typename ValueType>
bool BaseHandler::assign_value(const std::string &key,
                  const ValueType &value,
                  ValueType &output) {
  if (check_cur_key(key)) {
    output = value;
    return true;
  } else {
    return false;
  }
}

/******************************************************************************
 * IgnoreHandler
 * ***************************************************************************/
bool IgnoreHandler::Null() { return true; }
bool IgnoreHandler::Bool(bool b) { return true; }
bool IgnoreHandler::Int(int i) { return true; }
bool IgnoreHandler::Uint(unsigned u) { return true; }
bool IgnoreHandler::Int64(int64_t i) { return true; }
bool IgnoreHandler::Uint64(uint64_t u) { return true; }
bool IgnoreHandler::Double(double d) { return true; }
bool IgnoreHandler::String(const char *str, std::size_t length, bool copy) {
  return true; }
bool IgnoreHandler::StartObject() { return push_handler<IgnoreHandler>(); }
bool IgnoreHandler::Key(const char *str, std::size_t length, bool copy) {
  return true; }
bool IgnoreHandler::StartArray() { return push_handler<IgnoreHandler>(); }

/******************************************************************************
 * TreeParamHandler
 * ***************************************************************************/
bool TreeParamHandler::String(const char *str, std::size_t length, bool copy) {
  // Key "num_deleted" deprecated but still present in some xgboost output
  return (check_cur_key("num_feature") ||
          assign_value("num_nodes", atoi(str), output) ||
          check_cur_key("size_leaf_vector") || check_cur_key("num_deleted"));
}

/******************************************************************************
 * RegTreeHandler
 * ***************************************************************************/
bool RegTreeHandler::StartArray() {
  /* Keys "categories" and "split_type" not currently documented in schema but
   * will be used for upcoming categorical split feature */
  return (
      push_key_handler<ArrayHandler<double>>("loss_changes", loss_changes) ||
      push_key_handler<ArrayHandler<double>>("sum_hessian", sum_hessian) ||
      push_key_handler<ArrayHandler<double>>("base_weights", base_weights) ||
      push_key_handler<IgnoreHandler>("categories") ||
      push_key_handler<ArrayHandler<int>>("leaf_child_counts",
                                          leaf_child_counts) ||
      push_key_handler<ArrayHandler<int>>("left_children", left_children) ||
      push_key_handler<ArrayHandler<int>>("right_children", right_children) ||
      push_key_handler<ArrayHandler<int>>("parents", parents) ||
      push_key_handler<ArrayHandler<int>>("split_indices", split_indices) ||
      push_key_handler<IgnoreHandler>("split_type") ||
      push_key_handler<ArrayHandler<double>>("split_conditions",
                                             split_conditions) ||
      push_key_handler<ArrayHandler<bool>>("default_left", default_left));
}

bool RegTreeHandler::StartObject() {
  return push_key_handler<TreeParamHandler, int>("tree_param", num_nodes);
}

bool RegTreeHandler::Uint(unsigned u) { return check_cur_key("id"); }

bool RegTreeHandler::EndObject(std::size_t memberCount) {
  output.Init();
  if (num_nodes != loss_changes.size() || num_nodes != sum_hessian.size() ||
      num_nodes != base_weights.size() ||
      num_nodes != leaf_child_counts.size() ||
      num_nodes != left_children.size() ||
      num_nodes != right_children.size() || num_nodes != parents.size() ||
      num_nodes != split_indices.size() ||
      num_nodes != split_conditions.size() ||
      num_nodes != default_left.size()) {
    return false;
  }

  std::queue<std::pair<int, int>> Q;  // (old ID, new ID) pair
  Q.push({0, 0});
  while (!Q.empty()) {
    int old_id, new_id;
    std::tie(old_id, new_id) = Q.front();
    Q.pop();

    if (left_children[old_id] == -1) {
      output.SetLeaf(new_id, split_conditions[old_id]);
    } else {
      output.AddChilds(new_id);
      output.SetNumericalSplit(
          new_id, split_indices[old_id], split_conditions[old_id],
          default_left[old_id], false, treelite::Operator::kLT);
      output.SetGain(new_id, loss_changes[old_id]);
      Q.push({left_children[old_id], output.LeftChild(new_id)});
      Q.push({right_children[old_id], output.RightChild(new_id)});
    }
    output.SetSumHess(new_id, sum_hessian[old_id]);
  }
  return pop_handler();
}

/******************************************************************************
 * GBTreeHandler
 * ***************************************************************************/
bool GBTreeModelHandler::StartArray() {
  return (push_key_handler<ArrayHandler<treelite::Tree<float, float>, RegTreeHandler>,
                           std::vector<treelite::Tree<float, float>>>(
                               "trees", output.trees) ||
          push_key_handler<IgnoreHandler>("tree_info"));
}

bool GBTreeModelHandler::StartObject() {
  return push_key_handler<IgnoreHandler>("gbtree_model_param");
}

/******************************************************************************
 * GradientBoosterHandler
 * ***************************************************************************/
bool GradientBoosterHandler::String(const char *str,
                                    std::size_t length,
                                    bool copy) {
  if (!check_cur_key("name")) {
    return false;
  }
  fmt::string_view name{str, length};
  if (name != "gbtree") {
    LOG(ERROR) << "Only GBTree-type boosters are currently supported.";
    return false;
  } else {
    return true;
  }
}
bool GradientBoosterHandler::StartObject() {
  if (push_key_handler<GBTreeModelHandler, treelite::ModelImpl<float, float>>("model", output)) {
    return true;
  } else {
    LOG(ERROR) << "Key \"" << get_cur_key()
               << "\" not recognized. Is this a GBTree-type booster?";
    return false;
  }
}

/******************************************************************************
 * ObjectiveHandler
 * ***************************************************************************/
bool ObjectiveHandler::StartObject() {
  return (push_key_handler<IgnoreHandler>("reg_loss_param") ||
          push_key_handler<IgnoreHandler>("poisson_regression_param") ||
          push_key_handler<IgnoreHandler>("tweedie_regression_param") ||
          push_key_handler<IgnoreHandler>("softmax_multiclass_param") ||
          push_key_handler<IgnoreHandler>("lambda_rank_param") ||
          push_key_handler<IgnoreHandler>("aft_loss_param"));
}

bool ObjectiveHandler::String(const char *str, std::size_t length, bool copy) {
  return assign_value("name", std::string{str, length}, output);
}

/******************************************************************************
 * LearnerParamHandler
 * ***************************************************************************/
bool LearnerParamHandler::String(const char *str,
                                 std::size_t length,
                                 bool copy) {
  return (assign_value("base_score", strtof(str, nullptr),
                       output.param.global_bias) ||
          assign_value("num_class", static_cast<unsigned int>(std::max(std::atoi(str), 1)),
                       output.task_param.num_class) ||
          assign_value("num_feature", std::atoi(str), output.num_feature));
}

/******************************************************************************
 * LearnerHandler
 * ***************************************************************************/
bool LearnerHandler::StartObject() {
  // "attributes" key is not documented in schema
  return (push_key_handler<LearnerParamHandler, treelite::ModelImpl<float, float>>(
              "learner_model_param", *output.model) ||
          push_key_handler<GradientBoosterHandler, treelite::ModelImpl<float, float>>(
              "gradient_booster", *output.model) ||
          push_key_handler<ObjectiveHandler, std::string>("objective", objective) ||
          push_key_handler<IgnoreHandler>("attributes"));
}

bool LearnerHandler::EndObject(std::size_t memberCount) {
  xgboost::SetPredTransform(objective, &output.model->param);
  output.objective_name = objective;
  return pop_handler();
}

/******************************************************************************
 * XGBoostModelHandler
 * ***************************************************************************/
bool XGBoostModelHandler::StartArray() {
  return push_key_handler<ArrayHandler<unsigned>, std::vector<unsigned>>(
      "version", version);
}

bool XGBoostModelHandler::StartObject() {
  return push_key_handler<LearnerHandler, XGBoostModelHandle>("learner", output);
}

bool XGBoostModelHandler::EndObject(std::size_t memberCount) {
  if (memberCount != 2) {
    return false;
  }
  output.model->average_tree_output = false;
<<<<<<< HEAD
  output.model->task_param.output_type = TaskParameter::OutputType::kFloat;
  output.model->task_param.leaf_vector_size = 1;
  if (output.model->task_param.num_class > 1) {
    // multi-class classifier
    output.model->task_type = TaskType::kMultiClfGrovePerClass;
    output.model->task_param.grove_per_class = true;
  } else {
    // binary classifier or regressor
    output.model->task_type = TaskType::kBinaryClfRegr;
    output.model->task_param.grove_per_class = false;
  }
=======
>>>>>>> 910d6f70
  // Before XGBoost 1.0.0, the global bias saved in model is a transformed value.  After
  // 1.0 it's the original value provided by user.
  const bool need_transform_to_margin = (version[0] >= 1);
  if (need_transform_to_margin) {
    treelite::details::xgboost::TransformGlobalBiasToMargin(
        output.objective_name, &output.model->param);
  }
  return pop_handler();
}

/******************************************************************************
 * RootHandler
 * ***************************************************************************/
bool RootHandler::StartObject() {
  handle = {dynamic_cast<treelite::ModelImpl<float, float>*>(output.get()), ""};
  return push_handler<XGBoostModelHandler, XGBoostModelHandle>(handle);
}

/******************************************************************************
 * DelegatedHandler
 * ***************************************************************************/
std::unique_ptr<treelite::Model> DelegatedHandler::get_result() { return std::move(result); }
bool DelegatedHandler::Null() { return delegates.top()->Null(); }
bool DelegatedHandler::Bool(bool b) { return delegates.top()->Bool(b); }
bool DelegatedHandler::Int(int i) { return delegates.top()->Int(i); }
bool DelegatedHandler::Uint(unsigned u) { return delegates.top()->Uint(u); }
bool DelegatedHandler::Int64(int64_t i) { return delegates.top()->Int64(i); }
bool DelegatedHandler::Uint64(uint64_t u) { return delegates.top()->Uint64(u); }
bool DelegatedHandler::Double(double d) { return delegates.top()->Double(d); }
bool DelegatedHandler::String(const char *str, std::size_t length, bool copy) {
  return delegates.top()->String(str, length, copy);
}
bool DelegatedHandler::StartObject() { return delegates.top()->StartObject(); }
bool DelegatedHandler::Key(const char *str, std::size_t length, bool copy) {
  return delegates.top()->Key(str, length, copy);
}
bool DelegatedHandler::EndObject(std::size_t memberCount) {
  return delegates.top()->EndObject(memberCount);
}
bool DelegatedHandler::StartArray() { return delegates.top()->StartArray(); }
bool DelegatedHandler::EndArray(std::size_t elementCount) {
  return delegates.top()->EndArray(elementCount);
}


}  // namespace details
}  // namespace treelite

namespace {
template <typename StreamType, typename ErrorHandlerFunc>
std::unique_ptr<treelite::Model> ParseStream(std::unique_ptr<StreamType> input_stream,
                                             ErrorHandlerFunc error_handler) {
  std::shared_ptr<treelite::details::DelegatedHandler> handler =
    treelite::details::DelegatedHandler::create();
  rapidjson::Reader reader;

  rapidjson::ParseResult result = reader.Parse(*input_stream, *handler);
  if (!result) {
    const auto error_code = result.Code();
    const size_t offset = result.Offset();
    std::string diagnostic = error_handler(offset);
    LOG(FATAL) << "Provided JSON could not be parsed as XGBoost model. Parsing error at offset "
               << offset << ": " << rapidjson::GetParseError_En(error_code) << "\n"
               << diagnostic;
  }
  return handler->get_result();
}
}  // anonymous namespace<|MERGE_RESOLUTION|>--- conflicted
+++ resolved
@@ -349,7 +349,6 @@
     return false;
   }
   output.model->average_tree_output = false;
-<<<<<<< HEAD
   output.model->task_param.output_type = TaskParameter::OutputType::kFloat;
   output.model->task_param.leaf_vector_size = 1;
   if (output.model->task_param.num_class > 1) {
@@ -361,8 +360,6 @@
     output.model->task_type = TaskType::kBinaryClfRegr;
     output.model->task_param.grove_per_class = false;
   }
-=======
->>>>>>> 910d6f70
   // Before XGBoost 1.0.0, the global bias saved in model is a transformed value.  After
   // 1.0 it's the original value provided by user.
   const bool need_transform_to_margin = (version[0] >= 1);
