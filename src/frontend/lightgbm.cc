--- conflicted
+++ resolved
@@ -435,32 +435,18 @@
   }
 
   /* 2. Export model */
-<<<<<<< HEAD
-  std::unique_ptr<treelite::Model> model = treelite::Model::Create<double, double>();
-  auto* model_handle = dynamic_cast<treelite::ModelImpl<double, double>*>(model.get());
-  model_handle->num_feature = max_feature_idx_ + 1;
-  model_handle->num_output_group = num_tree_per_iteration_;
-  if (model_handle->num_output_group > 1) {
-=======
-  std::unique_ptr<treelite::Model> model_ptr = treelite::Model::Create();
-  auto* model = dynamic_cast<treelite::ModelImpl*>(model_ptr.get());
+  std::unique_ptr<treelite::Model> model_ptr = treelite::Model::Create<double, double>();
+  auto* model = dynamic_cast<treelite::ModelImpl<double, double>*>(model_ptr.get());
   model->num_feature = max_feature_idx_ + 1;
   model->num_output_group = num_tree_per_iteration_;
   if (model->num_output_group > 1) {
->>>>>>> dc188113
     // multiclass classification with gradient boosted trees
     CHECK(!average_output_)
       << "Ill-formed LightGBM model file: cannot use random forest mode "
       << "for multi-class classification";
-<<<<<<< HEAD
-    model_handle->random_forest_flag = false;
-  } else {
-    model_handle->random_forest_flag = average_output_;
-=======
     model->random_forest_flag = false;
   } else {
     model->random_forest_flag = average_output_;
->>>>>>> dc188113
   }
 
   // set correct prediction transform function, depending on objective function
@@ -476,18 +462,10 @@
         break;
       }
     }
-<<<<<<< HEAD
-    CHECK(num_class >= 0 && num_class == model_handle->num_output_group)
-      << "Ill-formed LightGBM model file: not a valid multiclass objective";
-
-    std::strncpy(model_handle->param.pred_transform, "softmax",
-                 sizeof(model_handle->param.pred_transform));
-=======
     CHECK(num_class >= 0 && num_class == model->num_output_group)
       << "Ill-formed LightGBM model file: not a valid multiclass objective";
 
     std::strncpy(model->param.pred_transform, "softmax", sizeof(model->param.pred_transform));
->>>>>>> dc188113
   } else if (obj_name_ == "multiclassova") {
     // validate num_class and alpha parameters
     int num_class = -1;
@@ -506,15 +484,6 @@
         }
       }
     }
-<<<<<<< HEAD
-    CHECK(num_class >= 0 && num_class == model_handle->num_output_group
-          && alpha > 0.0f)
-      << "Ill-formed LightGBM model file: not a valid multiclassova objective";
-
-    std::strncpy(model_handle->param.pred_transform, "multiclass_ova",
-                 sizeof(model_handle->param.pred_transform));
-    model_handle->param.sigmoid_alpha = alpha;
-=======
     CHECK(num_class >= 0 && num_class == model->num_output_group
           && alpha > 0.0f)
       << "Ill-formed LightGBM model file: not a valid multiclassova objective";
@@ -522,7 +491,6 @@
     std::strncpy(model->param.pred_transform, "multiclass_ova",
                  sizeof(model->param.pred_transform));
     model->param.sigmoid_alpha = alpha;
->>>>>>> dc188113
   } else if (obj_name_ == "binary") {
     // validate alpha parameter
     float alpha = -1.0f;
@@ -538,21 +506,6 @@
     CHECK_GT(alpha, 0.0f)
       << "Ill-formed LightGBM model file: not a valid binary objective";
 
-<<<<<<< HEAD
-    std::strncpy(model_handle->param.pred_transform, "sigmoid",
-                 sizeof(model_handle->param.pred_transform));
-    model_handle->param.sigmoid_alpha = alpha;
-  } else if (obj_name_ == "xentropy" || obj_name_ == "cross_entropy") {
-    std::strncpy(model_handle->param.pred_transform, "sigmoid",
-                 sizeof(model_handle->param.pred_transform));
-    model_handle->param.sigmoid_alpha = 1.0f;
-  } else if (obj_name_ == "xentlambda" || obj_name_ == "cross_entropy_lambda") {
-    std::strncpy(model_handle->param.pred_transform, "logarithm_one_plus_exp",
-                 sizeof(model_handle->param.pred_transform));
-  } else {
-    std::strncpy(model_handle->param.pred_transform, "identity",
-                 sizeof(model_handle->param.pred_transform));
-=======
     std::strncpy(model->param.pred_transform, "sigmoid", sizeof(model->param.pred_transform));
     model->param.sigmoid_alpha = alpha;
   } else if (obj_name_ == "xentropy" || obj_name_ == "cross_entropy") {
@@ -564,18 +517,12 @@
   } else {
     std::strncpy(model->param.pred_transform, "identity",
                  sizeof(model->param.pred_transform));
->>>>>>> dc188113
   }
 
   // traverse trees
   for (const auto& lgb_tree : lgb_trees_) {
-<<<<<<< HEAD
-    model_handle->trees.emplace_back();
-    treelite::Tree<double, double>& tree = model_handle->trees.back();
-=======
     model->trees.emplace_back();
-    treelite::Tree& tree = model->trees.back();
->>>>>>> dc188113
+    treelite::Tree<double, double>& tree = model->trees.back();
     tree.Init();
 
     // assign node ID's so that a breadth-wise traversal would yield
@@ -637,11 +584,7 @@
       }
     }
   }
-<<<<<<< HEAD
-  return model;
-=======
   return model_ptr;
->>>>>>> dc188113
 }
 
 }  // anonymous namespace