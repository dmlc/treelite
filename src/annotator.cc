--- conflicted
+++ resolved
@@ -9,18 +9,10 @@
 #include <treelite/annotator.h>
 #include <treelite/math.h>
 #include <treelite/omp.h>
-<<<<<<< HEAD
-#include <rapidjson/filereadstream.h>
-#include <rapidjson/filewritestream.h>
-#include <rapidjson/writer.h>
-#include <rapidjson/document.h>
-=======
 #include <rapidjson/istreamwrapper.h>
 #include <rapidjson/ostreamwrapper.h>
 #include <rapidjson/writer.h>
 #include <rapidjson/document.h>
-#include <dmlc/io.h>
->>>>>>> 262f7820
 #include <limits>
 #include <cstdint>
 
@@ -250,15 +242,8 @@
 }
 
 void
-<<<<<<< HEAD
-BranchAnnotator::Load(FILE* fp) {
-  CHECK(fp) << "Invalid file stream";
-  char read_buffer[65536];
-  rapidjson::FileReadStream is(fp, read_buffer, sizeof(read_buffer));
-=======
 BranchAnnotator::Load(std::istream& fi) {
   rapidjson::IStreamWrapper is(fi);
->>>>>>> 262f7820
 
   rapidjson::Document doc;
   doc.ParseStream(is);
@@ -276,17 +261,9 @@
 }
 
 void
-<<<<<<< HEAD
-BranchAnnotator::Save(FILE* fp) const {
-  CHECK(fp) << "Invalid file stream";
-  char write_buffer[65536];
-  rapidjson::FileWriteStream os(fp, write_buffer, sizeof(write_buffer));
-  rapidjson::Writer<rapidjson::FileWriteStream> writer(os);
-=======
 BranchAnnotator::Save(std::ostream& fo) const {
   rapidjson::OStreamWrapper os(fo);
   rapidjson::Writer<rapidjson::OStreamWrapper> writer(os);
->>>>>>> 262f7820
 
   writer.StartArray();
   for (const auto& node_cnt : counts_) {
