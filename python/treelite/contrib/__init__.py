--- conflicted
+++ resolved
@@ -63,119 +63,6 @@
     if not os.path.isdir(dirpath):
         raise TreeliteError('Directory {} does not exist'.format(dirpath))
     try:
-<<<<<<< HEAD
-      _ = iter(options)
-      options = [str(x) for x in options]
-    except TypeError:
-      raise TreeliteError('options must be a list of string')
-  else:
-    options = []
-
-  # Determine file extensions for object and library files
-  if platform == 'windows':
-    lib_ext = '.dll'
-  elif platform == 'osx':
-    lib_ext = '.dylib'
-  elif platform == 'unix':
-    lib_ext = '.so'
-  else:
-    raise ValueError('Unknown platform: must be one of {windows, osx, unix}')
-
-  _toolchain_exist_check(toolchain)
-  if toolchain == 'msvc':
-    if platform != 'windows':
-      raise ValueError('Visual C++ is compatible only with Windows; ' + \
-                       'set platform=\'windows\'')
-    from .msvc import _obj_ext, _obj_cmd, _lib_cmd
-  else:
-    from .gcc import _obj_ext, _obj_cmd, _lib_cmd
-  obj_ext = _obj_ext()
-
-  with open(os.path.join(dirpath, 'Makefile'), 'w') as f:
-    objects = [x['name'] + obj_ext for x in recipe['sources']] \
-              + recipe.get('extra', [])
-    f.write('{}: {}\n'.format(recipe['target'] + lib_ext, ' '.join(objects)))
-    f.write('\t{}\n'.format(_lib_cmd(objects=objects,
-                                     target=recipe['target'],
-                                     lib_ext=lib_ext,
-                                     toolchain=toolchain,
-                                     options=options)))
-    for source in recipe['sources']:
-      f.write('{}: {}\n'.format(source['name'] + obj_ext,
-                                source['name'] + '.c'))
-      f.write('\t{}\n'.format(_obj_cmd(source=source['name'],
-                                       toolchain=toolchain,
-                                       options=options)))
-
-def generate_cmakelists(dirpath, options=None):
-  """
-  Generate a CMakeLists.txt for a given directory of headers and sources. The
-  resulting CMakeLists.txt will be stored in the directory. This function is useful
-  for deploying a model on a different machine.
-
-  Parameters
-  ----------
-  dirpath : :py:class:`str <python:str>`
-      directory containing the header and source files previously generated
-      by :py:meth:`Model.compile`. The directory must contain recipe.json
-      which specifies build dependencies.
-  options : :py:class:`list <python:list>` of :py:class:`str <python:str>`, \
-            optional
-      Additional options to pass to toolchain
-  """
-  if not os.path.isdir(dirpath):
-    raise TreeliteError('Directory {} does not exist'.format(dirpath))
-  try:
-    with open(os.path.join(dirpath, 'recipe.json')) as f:
-      recipe = json.load(f)
-  except IOError:
-    raise TreeliteError('Failed to open recipe.json')
-
-  if 'sources' not in recipe or 'target' not in recipe:
-    raise TreeliteError('Malformed recipe.json')
-  if options is not None:
-    try:
-      _ = iter(options)
-      options = [str(x) for x in options]
-    except TypeError:
-      raise TreeliteError('options must be a list of string')
-  else:
-    options = []
-
-  with open(os.path.join(dirpath, 'CMakeLists.txt'), 'w') as f:
-    f.write("cmake_minimum_required(VERSION 3.13)\n\n")
-    f.write("# Set flags\n")
-    f.write('list(APPEND COMPILE_FEATURES "c_std_99")\n')
-    for option in options:
-      f.write('list(APPEND COMPILE_FLAGS "{}")\n'.format(options))
-
-    f.write('set(TARGET_NAME {})\n'.format(recipe['target']))
-    for source in recipe['sources']:
-      f.write('list(APPEND SOURCES ${{CMAKE_CURRENT_SOURCE_DIR}}/{})\n'\
-        .format(source['name'] + '.c'))
-    f.write('\n')
-
-    f.write('add_library(${TARGET_NAME} SHARED ${SOURCES})\n')
-    f.write('target_compile_features(${TARGET_NAME} PUBLIC ${COMPILE_FEATURES})\n')
-    f.write('target_compile_options(${TARGET_NAME} PRIVATE ${COMPILE_FLAGS})\n')
-    f.write('target_include_directories(${TARGET_NAME} \n\
-      PUBLIC \n\
-      $<BUILD_INTERFACE:${CMAKE_CURRENT_SOURCE_DIR}>)\n')
-
-def save_runtime_package(destdir):
-  """
-  Save a copy of the (zipped) runtime package, containing all glue code
-  necessary to deploy compiled models into the wild
-
-  Parameters
-  ----------
-  destdir : :py:class:`str <python:str>`
-      directory to save the zipped package
-  """
-  pkg_path = find_lib_path(basename='treelite_runtime.zip',
-                           libformat=False)
-  shutil.copy(pkg_path[0], os.path.join(destdir, 'treelite_runtime.zip'))
-=======
         with open(os.path.join(dirpath, 'recipe.json')) as f:
             recipe = json.load(f)
     except IOError:
@@ -228,7 +115,62 @@
                                              toolchain=toolchain,
                                              options=options)))
 
->>>>>>> 78d71f52
+
+def generate_cmakelists(dirpath, options=None):
+    """
+    Generate a CMakeLists.txt for a given directory of headers and sources. The
+    resulting CMakeLists.txt will be stored in the directory. This function is useful
+    for deploying a model on a different machine.
+
+    Parameters
+    ----------
+    dirpath : :py:class:`str <python:str>`
+        directory containing the header and source files previously generated
+        by :py:meth:`Model.compile`. The directory must contain recipe.json
+        which specifies build dependencies.
+    options : :py:class:`list <python:list>` of :py:class:`str <python:str>`, \
+              optional
+        Additional options to pass to toolchain
+    """
+    if not os.path.isdir(dirpath):
+        raise TreeliteError('Directory {} does not exist'.format(dirpath))
+    try:
+        with open(os.path.join(dirpath, 'recipe.json')) as f:
+            recipe = json.load(f)
+    except IOError:
+        raise TreeliteError('Failed to open recipe.json')
+
+    if 'sources' not in recipe or 'target' not in recipe:
+        raise TreeliteError('Malformed recipe.json')
+    if options is not None:
+        try:
+            _ = iter(options)
+            options = [str(x) for x in options]
+        except TypeError:
+            raise TreeliteError('options must be a list of string')
+    else:
+        options = []
+
+    with open(os.path.join(dirpath, 'CMakeLists.txt'), 'w') as f:
+        f.write("cmake_minimum_required(VERSION 3.13)\n\n")
+        f.write("# Set flags\n")
+        f.write('list(APPEND COMPILE_FEATURES "c_std_99")\n')
+        for option in options:
+            f.write('list(APPEND COMPILE_FLAGS "{}")\n'.format(option))
+
+        f.write('set(TARGET_NAME {})\n'.format(recipe['target']))
+        for source in recipe['sources']:
+            f.write('list(APPEND SOURCES ${{CMAKE_CURRENT_SOURCE_DIR}}/{})\n' \
+                    .format(source['name'] + '.c'))
+        f.write('\n')
+
+        f.write('add_library(${TARGET_NAME} SHARED ${SOURCES})\n')
+        f.write('target_compile_features(${TARGET_NAME} PUBLIC ${COMPILE_FEATURES})\n')
+        f.write('target_compile_options(${TARGET_NAME} PRIVATE ${COMPILE_FLAGS})\n')
+        f.write('target_include_directories(${TARGET_NAME} \n\
+      PUBLIC \n\
+      $<BUILD_INTERFACE:${CMAKE_CURRENT_SOURCE_DIR}>)\n')
+
 
 def create_shared(toolchain, dirpath, nthread=None, verbose=False, options=None):
     """Create shared library.
@@ -288,43 +230,6 @@
     if not os.path.isdir(dirpath):
         raise TreeliteError('Directory {} does not exist'.format(dirpath))
     try:
-<<<<<<< HEAD
-      _ = iter(options)
-      options = [str(x) for x in options]
-    except TypeError:
-      raise TreeliteError('options must be a list of string')
-  else:
-    options = []
-
-  # write warning for potentially long compile time
-  long_time_warning = False
-  for source in recipe['sources']:
-    if int(source['length']) > 10000:
-      long_time_warning = True
-      break
-  if long_time_warning:
-    log_info(__file__, lineno(),
-             '\033[1;31mWARNING: some of the source files are long. ' +\
-             'Expect long compilation time.\u001B[0m '+\
-             'You may want to adjust the parameter ' +\
-             '\x1B[33mparallel_comp\u001B[0m.\n')
-
-  tstart = time.time()
-  _toolchain_exist_check(toolchain)
-  if toolchain == 'msvc':
-    from .msvc import _create_shared
-  else:
-    from .gcc import _create_shared
-  libpath = \
-    _create_shared(dirpath, toolchain, recipe, nthread, options, verbose)
-  if verbose:
-    log_info(__file__, lineno(),
-             'Generated shared library in '+\
-             '{0:.2f} seconds'.format(time.time() - tstart))
-  return libpath
-
-__all__ = ['create_shared', 'save_runtime_package', 'generate_makefile', 'generate_cmakelists']
-=======
         with open(os.path.join(dirpath, 'recipe.json')) as f:
             recipe = json.load(f)
     except IOError:
@@ -369,5 +274,4 @@
     return libpath
 
 
-__all__ = ['create_shared', 'generate_makefile']
->>>>>>> 78d71f52
+__all__ = ['create_shared', 'generate_makefile', 'generate_cmakelists']