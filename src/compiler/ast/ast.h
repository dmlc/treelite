/*!
 * Copyright (c) 2017-2020 by Contributors
 * \file ast.h
 * \brief Definition for AST classes
 * \author Hyunsu Cho
 */
#ifndef TREELITE_COMPILER_AST_AST_H_
#define TREELITE_COMPILER_AST_AST_H_

#include <dmlc/optional.h>
#include <treelite/base.h>
#include <fmt/format.h>
#include <limits>
#include <string>
#include <vector>
#include <utility>

namespace treelite {
namespace compiler {

class ASTNode {
 public:
  ASTNode* parent;
  std::vector<ASTNode*> children;
  int node_id;
  int tree_id;
  dmlc::optional<size_t> data_count;
  dmlc::optional<double> sum_hess;
  virtual std::string GetDump() const = 0;
  virtual ~ASTNode() = 0;  // force ASTNode to be abstract class
 protected:
  ASTNode() : parent(nullptr), node_id(-1), tree_id(-1) {}
};
inline ASTNode::~ASTNode() {}

class MainNode : public ASTNode {
 public:
  MainNode(tl_float global_bias, bool average_result, int num_tree,
           int num_feature)
    : global_bias(global_bias), average_result(average_result),
      num_tree(num_tree), num_feature(num_feature) {}
  tl_float global_bias;
  bool average_result;
  int num_tree;
  int num_feature;

  std::string GetDump() const override {
    return fmt::format("MainNode {{ global_bias: {}, average_result: {}, num_tree: {}, "
                       "num_feature: {} }}", global_bias, average_result, num_tree, num_feature);
  }
};

class TranslationUnitNode : public ASTNode {
 public:
  explicit TranslationUnitNode(int unit_id) : unit_id(unit_id) {}
  int unit_id;

  std::string GetDump() const override {
    return fmt::format("TranslationUnitNode {{ unit_id: {} }}", unit_id);
  }
};

template <typename ThresholdType>
class QuantizerNode : public ASTNode {
 public:
  explicit QuantizerNode(const std::vector<std::vector<ThresholdType>>& cut_pts)
    : cut_pts(cut_pts) {}
  explicit QuantizerNode(std::vector<std::vector<ThresholdType>>&& cut_pts)
    : cut_pts(std::move(cut_pts)) {}
  std::vector<std::vector<ThresholdType>> cut_pts;

  std::string GetDump() const override {
    std::ostringstream oss;
    for (const auto& vec : cut_pts) {
      oss << "[ ";
      for (const auto& e : vec) {
        oss << e << ", ";
      }
      oss << "], ";
    }
    return fmt::format("QuantizerNode {{ cut_pts: {} }}", oss.str());
  }
};

class AccumulatorContextNode : public ASTNode {
 public:
  AccumulatorContextNode() {}

  std::string GetDump() const override {
    return fmt::format("AccumulatorContextNode {{}}");
  }
};

class CodeFolderNode : public ASTNode {
 public:
  CodeFolderNode() {}

  std::string GetDump() const override {
    return fmt::format("CodeFolderNode {{}}");
  }
};

class ConditionNode : public ASTNode {
 public:
  ConditionNode(unsigned split_index, bool default_left)
    : split_index(split_index), default_left(default_left) {}
  unsigned split_index;
  bool default_left;
  dmlc::optional<double> gain;

  std::string GetDump() const override {
    if (gain) {
      return fmt::format("ConditionNode {{ split_index: {}, default_left: {}, gain: {} }}",
                         split_index, default_left, gain.value());
    } else {
      return fmt::format("ConditionNode {{ split_index: {}, default_left: {} }}",
                         split_index, default_left);
    }
  }
};

template <typename ThresholdType>
union ThresholdVariant {
  ThresholdType float_val;
  int int_val;
  explicit ThresholdVariant(ThresholdType val) : float_val(val) {}
  explicit ThresholdVariant(int val) : int_val(val) {}
};

template <typename ThresholdType>
class NumericalConditionNode : public ConditionNode {
 public:
  NumericalConditionNode(unsigned split_index, bool default_left,
                         bool quantized, Operator op,
                         ThresholdVariant<ThresholdType> threshold)
    : ConditionNode(split_index, default_left),
      quantized(quantized), op(op), threshold(threshold), zero_quantized(-1) {}
  bool quantized;
  Operator op;
  ThresholdVariant<ThresholdType> threshold;
  int zero_quantized;  // quantized value of 0.0f (useful when convert_missing_to_zero is set)

  std::string GetDump() const override {
    return fmt::format("NumericalConditionNode {{ {}, quantized: {}, op: {}, threshold: {}, "
                       "zero_quantized: {} }}",
                       ConditionNode::GetDump(), quantized, OpName(op),
                       (quantized ? fmt::format("{}", threshold.int_val)
                                  : fmt::format("{}", threshold.float_val)),
                       zero_quantized);
  }
};

class CategoricalConditionNode : public ConditionNode {
 public:
  CategoricalConditionNode(unsigned split_index, bool default_left,
<<<<<<< HEAD
                           const std::vector<uint32_t>& left_categories)
    : ConditionNode(split_index, default_left),
      left_categories(left_categories) {}
  std::vector<uint32_t> left_categories;
=======
                           bool convert_missing_to_zero,
                           const std::vector<uint32_t>& matching_categories,
                           bool categories_list_right_child)
    : ConditionNode(split_index, default_left, convert_missing_to_zero),
      matching_categories(matching_categories),
      categories_list_right_child(categories_list_right_child) {}
  std::vector<uint32_t> matching_categories;
  bool categories_list_right_child;
>>>>>>> 737059a6

  std::string GetDump() const override {
    std::ostringstream oss;
    oss << "[";
    for (const auto& e : matching_categories) {
      oss << e << ", ";
    }
    oss << "]";
    return fmt::format("CategoricalConditionNode {{ {}, matching_categories: {}, "
                       "categories_list_right_child: {} }}",
                       ConditionNode::GetDump(), oss.str(), categories_list_right_child);
  }
};

template <typename LeafOutputType>
class OutputNode : public ASTNode {
 public:
  explicit OutputNode(LeafOutputType scalar)
    : is_vector(false), scalar(scalar) {}
  explicit OutputNode(const std::vector<LeafOutputType>& vector)
    : is_vector(true), vector(vector) {}
  bool is_vector;
  LeafOutputType scalar;
  std::vector<LeafOutputType> vector;

  std::string GetDump() const override {
    if (is_vector) {
      std::ostringstream oss;
      oss << "[";
      for (const auto& e : vector) {
        oss << e << ", ";
      }
      oss << "]";
      return fmt::format("OutputNode {{ is_vector: {}, vector {} }}", is_vector, oss.str());
    } else {
      return fmt::format("OutputNode {{ is_vector: {}, scalar: {} }}", is_vector, scalar);
    }
  }
};

}  // namespace compiler
}  // namespace treelite

#endif  // TREELITE_COMPILER_AST_AST_H_<|MERGE_RESOLUTION|>--- conflicted
+++ resolved
@@ -153,21 +153,13 @@
 class CategoricalConditionNode : public ConditionNode {
  public:
   CategoricalConditionNode(unsigned split_index, bool default_left,
-<<<<<<< HEAD
-                           const std::vector<uint32_t>& left_categories)
-    : ConditionNode(split_index, default_left),
-      left_categories(left_categories) {}
-  std::vector<uint32_t> left_categories;
-=======
-                           bool convert_missing_to_zero,
                            const std::vector<uint32_t>& matching_categories,
                            bool categories_list_right_child)
-    : ConditionNode(split_index, default_left, convert_missing_to_zero),
+    : ConditionNode(split_index, default_left),
       matching_categories(matching_categories),
       categories_list_right_child(categories_list_right_child) {}
   std::vector<uint32_t> matching_categories;
   bool categories_list_right_child;
->>>>>>> 737059a6
 
   std::string GetDump() const override {
     std::ostringstream oss;
