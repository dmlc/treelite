/*!
 * Copyright (c) 2017-2021 by Contributors
 * \file annotator.h
 * \author Hyunsu Cho
 * \brief Branch annotation tools
 */
#ifndef TREELITE_ANNOTATOR_H_
#define TREELITE_ANNOTATOR_H_

#include <treelite/tree.h>
#include <treelite/data.h>
#include <istream>
#include <ostream>
#include <vector>
#include <cstdio>
#include <cstdint>

namespace treelite {

/*! \brief branch annotator class */
class BranchAnnotator {
 public:
  /*!
   * \brief annotate branches in a given model using frequency patterns in the
   *        training data. The annotation can be accessed through Get() method.
   * \param model tree ensemble model
   * \param dmat training data matrix
   * \param nthread number of threads to use
   * \param verbose whether to produce extra messages
   */
  void Annotate(const Model& model, const DMatrix* dmat, int nthread, int verbose);
  /*!
   * \brief load branch annotation from a JSON file
   * \param fp input stream
   */
<<<<<<< HEAD
  void Load(FILE* fp);
=======
  void Load(std::istream& fi);
>>>>>>> 262f7820
  /*!
   * \brief save branch annotation to a JSON file
   * \param fp output stream
   */
<<<<<<< HEAD
  void Save(FILE* fp) const;
=======
  void Save(std::ostream& fo) const;
>>>>>>> 262f7820
  /*!
   * \brief fetch branch annotation.
   * Usage example:
   * \code
   *   Annotator annotator
   *   annotator.Load(fi);  // load from a stream
   *   std::vector<std::vector<size_t>> annot = annotator.Get();
   *   // access the frequency count for a specific node in a tree
   *   LOG(INFO) << "Tree " << tree_id << ", Node " << node_id << ": "
   *             << annot[tree_id][node_id];
   * \endcode
   * \return branch annotation in 2D vector
   */
  inline std::vector<std::vector<uint64_t>> Get() const {
    return counts_;
  }

 private:
  std::vector<std::vector<uint64_t>> counts_;
};

}  // namespace treelite

#endif  // TREELITE_ANNOTATOR_H_<|MERGE_RESOLUTION|>--- conflicted
+++ resolved
@@ -31,22 +31,14 @@
   void Annotate(const Model& model, const DMatrix* dmat, int nthread, int verbose);
   /*!
    * \brief load branch annotation from a JSON file
-   * \param fp input stream
+   * \param fi input stream
    */
-<<<<<<< HEAD
-  void Load(FILE* fp);
-=======
   void Load(std::istream& fi);
->>>>>>> 262f7820
   /*!
    * \brief save branch annotation to a JSON file
-   * \param fp output stream
+   * \param fo output stream
    */
-<<<<<<< HEAD
-  void Save(FILE* fp) const;
-=======
   void Save(std::ostream& fo) const;
->>>>>>> 262f7820
   /*!
    * \brief fetch branch annotation.
    * Usage example:
