/*!
 * Copyright (c) 2020 by Contributors
 * \file xgboost_json.cc
 * \brief Frontend for xgboost model
 * \author Hyunsu Cho
 * \author William Hicks
 */

#include "xgboost/xgboost_json.h"

#include <dmlc/registry.h>
#include <dmlc/io.h>
#include <fmt/format.h>
#include <rapidjson/error/en.h>
#include <rapidjson/document.h>
#include <rapidjson/filereadstream.h>
#include <treelite/tree.h>
#include <treelite/frontend.h>
#include <treelite/math.h>

#include <algorithm>
#include <cstdio>
#include <cstdlib>
#include <iostream>
#include <memory>
#include <queue>
#include <string>
#include <utility>

#include "xgboost/xgboost.h"

namespace {

template <typename StreamType, typename ErrorHandlerFunc>
std::unique_ptr<treelite::Model> ParseStream(std::unique_ptr<StreamType> input_stream,
                                             ErrorHandlerFunc error_handler);

}  // anonymous namespace

namespace treelite {
namespace frontend {

DMLC_REGISTRY_FILE_TAG(xgboost_json);

std::unique_ptr<treelite::Model> LoadXGBoostJSONModel(const char* filename) {
  char read_buffer[65536];

#ifdef _WIN32
  FILE* fp = std::fopen(filename, "rb");
#else
  FILE* fp = std::fopen(filename, "r");
#endif
  if (!fp) {
    LOG(FATAL) << "Failed to open file '" << filename << "': " << std::strerror(errno);
  }

  auto input_stream = std::make_unique<rapidjson::FileReadStream>(
      fp, read_buffer, sizeof(read_buffer));
  auto error_handler = [fp](size_t offset) -> std::string {
    size_t cur = (offset >= 50 ? (offset - 50) : 0);
    std::fseek(fp, cur, SEEK_SET);
    int c;
    std::ostringstream oss, oss2;
    for (int i = 0; i < 100; ++i) {
      c = std::fgetc(fp);
      if (c == EOF) {
        break;
      }
      oss << static_cast<char>(c);
      if (cur == offset) {
        oss2 << "^";
      } else {
        oss2 << "~";
      }
      ++cur;
    }
    std::fclose(fp);
    return oss.str() + "\n" + oss2.str();
  };
  auto parsed_model = ParseStream(std::move(input_stream), error_handler);
  std::fclose(fp);
  return parsed_model;
}

std::unique_ptr<treelite::Model> LoadXGBoostJSONModelString(const char* json_str, size_t length) {
  auto input_stream = std::make_unique<rapidjson::MemoryStream>(json_str, length);
  auto error_handler = [json_str](size_t offset) -> std::string {
    size_t cur = (offset >= 50 ? (offset - 50) : 0);
    std::ostringstream oss, oss2;
    for (int i = 0; i < 100; ++i) {
      if (!json_str[cur]) {
        break;
      }
      oss << json_str[cur];
      if (cur == offset) {
        oss2 << "^";
      } else {
        oss2 << "~";
      }
      ++cur;
    }
    return oss.str() + "\n" + oss2.str();
  };
  return ParseStream(std::move(input_stream), error_handler);
}

}  // namespace frontend

namespace details {

/******************************************************************************
 * BaseHandler
 * ***************************************************************************/

bool BaseHandler::pop_handler() {
  if (auto parent = delegator.lock()) {
    parent->pop_delegate();
    return true;
  } else {
    return false;
  }
}

void BaseHandler::set_cur_key(const char *str, std::size_t length) {
  cur_key = std::string{str, length};
}

const std::string &BaseHandler::get_cur_key() { return cur_key; }

bool BaseHandler::check_cur_key(const std::string &query_key) {
  return cur_key == query_key;
}

template <typename ValueType>
bool BaseHandler::assign_value(const std::string &key,
                               ValueType &&value,
                               ValueType &output) {
  if (check_cur_key(key)) {
    output = value;
    return true;
  } else {
    return false;
  }
}

template <typename ValueType>
bool BaseHandler::assign_value(const std::string &key,
                  const ValueType &value,
                  ValueType &output) {
  if (check_cur_key(key)) {
    output = value;
    return true;
  } else {
    return false;
  }
}

/******************************************************************************
 * IgnoreHandler
 * ***************************************************************************/
bool IgnoreHandler::Null() { return true; }
bool IgnoreHandler::Bool(bool b) { return true; }
bool IgnoreHandler::Int(int i) { return true; }
bool IgnoreHandler::Uint(unsigned u) { return true; }
bool IgnoreHandler::Int64(int64_t i) { return true; }
bool IgnoreHandler::Uint64(uint64_t u) { return true; }
bool IgnoreHandler::Double(double d) { return true; }
bool IgnoreHandler::String(const char *str, std::size_t length, bool copy) {
  return true; }
bool IgnoreHandler::StartObject() { return push_handler<IgnoreHandler>(); }
bool IgnoreHandler::Key(const char *str, std::size_t length, bool copy) {
  return true; }
bool IgnoreHandler::StartArray() { return push_handler<IgnoreHandler>(); }

/******************************************************************************
 * TreeParamHandler
 * ***************************************************************************/
bool TreeParamHandler::String(const char *str, std::size_t length, bool copy) {
  // Key "num_deleted" deprecated but still present in some xgboost output
  return (check_cur_key("num_feature") ||
          assign_value("num_nodes", atoi(str), output) ||
          check_cur_key("size_leaf_vector") || check_cur_key("num_deleted"));
}

/******************************************************************************
 * RegTreeHandler
 * ***************************************************************************/
bool RegTreeHandler::StartArray() {
  /* Keys "categories" and "split_type" not currently documented in schema but
   * will be used for upcoming categorical split feature */
  return (
      push_key_handler<ArrayHandler<double>>("loss_changes", loss_changes) ||
      push_key_handler<ArrayHandler<double>>("sum_hessian", sum_hessian) ||
      push_key_handler<ArrayHandler<double>>("base_weights", base_weights) ||
      push_key_handler<ArrayHandler<int>>("categories_segments", categories_segments) ||
      push_key_handler<ArrayHandler<int>>("categories_sizes", categories_sizes) ||
      push_key_handler<ArrayHandler<int>>("categories_nodes", categories_nodes) ||
      push_key_handler<ArrayHandler<int>>("categories", categories) ||
      push_key_handler<IgnoreHandler>("leaf_child_counts") ||
      push_key_handler<ArrayHandler<int>>("left_children", left_children) ||
      push_key_handler<ArrayHandler<int>>("right_children", right_children) ||
      push_key_handler<ArrayHandler<int>>("parents", parents) ||
      push_key_handler<ArrayHandler<int>>("split_indices", split_indices) ||
      push_key_handler<ArrayHandler<int>>("split_type", split_type) ||
      push_key_handler<ArrayHandler<double>>("split_conditions", split_conditions) ||
      push_key_handler<ArrayHandler<bool>>("default_left", default_left));
}

bool RegTreeHandler::StartObject() {
  return push_key_handler<TreeParamHandler, int>("tree_param", num_nodes);
}

bool RegTreeHandler::Uint(unsigned u) { return check_cur_key("id"); }

bool RegTreeHandler::EndObject(std::size_t memberCount) {
  output.Init();
  if (split_type.empty()) {
    split_type.resize(num_nodes, details::xgboost::FeatureType::kNumerical);
  }
  if (num_nodes != loss_changes.size()) {
    LOG(ERROR) << "Field loss_changes has an incorrect dimension. Expected: " << num_nodes
               << ", Actual: " << loss_changes.size();
    return false;
  }
  if (num_nodes != sum_hessian.size()) {
    LOG(ERROR) << "Field sum_hessian has an incorrect dimension. Expected: " << num_nodes
               << ", Actual: " << sum_hessian.size();
    return false;
  }
  if (num_nodes != base_weights.size()) {
    LOG(ERROR) << "Field base_weights has an incorrect dimension. Expected: " << num_nodes
               << ", Actual: " << base_weights.size();
    return false;
  }
  if (num_nodes != left_children.size()) {
    LOG(ERROR) << "Field left_children has an incorrect dimension. Expected: " << num_nodes
               << ", Actual: " << left_children.size();
    return false;
  }
  if (num_nodes != right_children.size()) {
    LOG(ERROR) << "Field right_children has an incorrect dimension. Expected: " << num_nodes
               << ", Actual: " << right_children.size();
    return false;
  }
  if (num_nodes != parents.size()) {
    LOG(ERROR) << "Field parents has an incorrect dimension. Expected: " << num_nodes
               << ", Actual: " << parents.size();
    return false;
  }
  if (num_nodes != split_indices.size()) {
    LOG(ERROR) << "Field split_indices has an incorrect dimension. Expected: " << num_nodes
               << ", Actual: " << split_indices.size();
    return false;
  }
  if (num_nodes != split_type.size()) {
    LOG(ERROR) << "Field split_type has an incorrect dimension. Expected: " << num_nodes
               << ", Actual: " << split_type.size();
    return false;
  }
  if (num_nodes != split_conditions.size()) {
    LOG(ERROR) << "Field split_conditions has an incorrect dimension. Expected: " << num_nodes
               << ", Actual: " << split_conditions.size();
    return false;
  }
  if (num_nodes != default_left.size()) {
    LOG(ERROR) << "Field default_left has an incorrect dimension. Expected: " << num_nodes
               << ", Actual: " << default_left.size();
    return false;
  }

  std::queue<std::pair<int, int>> Q;  // (old ID, new ID) pair
  if (num_nodes > 0) {
    Q.push({0, 0});
  }
  while (!Q.empty()) {
    int old_id, new_id;
    std::tie(old_id, new_id) = Q.front();
    Q.pop();

    if (left_children[old_id] == -1) {
      output.SetLeaf(new_id, split_conditions[old_id]);
    } else {
      output.AddChilds(new_id);
<<<<<<< HEAD
      output.SetNumericalSplit(
          new_id, split_indices[old_id], split_conditions[old_id],
          default_left[old_id], treelite::Operator::kLT);
=======
      if (split_type[old_id] == details::xgboost::FeatureType::kCategorical) {
        auto categorical_split_loc
          = math::binary_search(categories_nodes.begin(), categories_nodes.end(), old_id);
        CHECK(categorical_split_loc != categories_nodes.end())
          << "Could not find record for the categorical split in node " << old_id;
        auto categorical_split_id = std::distance(categories_nodes.begin(), categorical_split_loc);
        int offset = categories_segments[categorical_split_id];
        int num_categories = categories_sizes[categorical_split_id];
        std::vector<uint32_t> right_categories;
        right_categories.reserve(num_categories);
        for (int i = 0; i < num_categories; ++i) {
          right_categories.push_back(static_cast<uint32_t>(categories[offset + i]));
        }
        output.SetCategoricalSplit(
            new_id, split_indices[old_id], default_left[old_id], false, right_categories, true);
      } else {
        output.SetNumericalSplit(
            new_id, split_indices[old_id], split_conditions[old_id],
            default_left[old_id], false, treelite::Operator::kLT);
      }
>>>>>>> 737059a6
      output.SetGain(new_id, loss_changes[old_id]);
      Q.push({left_children[old_id], output.LeftChild(new_id)});
      Q.push({right_children[old_id], output.RightChild(new_id)});
    }
    output.SetSumHess(new_id, sum_hessian[old_id]);
  }
  return pop_handler();
}

/******************************************************************************
 * GBTreeHandler
 * ***************************************************************************/
bool GBTreeModelHandler::StartArray() {
  return (push_key_handler<ArrayHandler<treelite::Tree<float, float>, RegTreeHandler>,
                           std::vector<treelite::Tree<float, float>>>(
                               "trees", output.trees) ||
          push_key_handler<IgnoreHandler>("tree_info"));
}

bool GBTreeModelHandler::StartObject() {
  return push_key_handler<IgnoreHandler>("gbtree_model_param");
}

/******************************************************************************
 * GradientBoosterHandler
 * ***************************************************************************/
bool GradientBoosterHandler::String(const char *str,
                                    std::size_t length,
                                    bool copy) {
  if (!check_cur_key("name")) {
    return false;
  }
  fmt::string_view name{str, length};
  if (name != "gbtree") {
    LOG(ERROR) << "Only GBTree-type boosters are currently supported.";
    return false;
  } else {
    return true;
  }
}
bool GradientBoosterHandler::StartObject() {
  if (push_key_handler<GBTreeModelHandler, treelite::ModelImpl<float, float>>("model", output)) {
    return true;
  } else {
    LOG(ERROR) << "Key \"" << get_cur_key()
               << "\" not recognized. Is this a GBTree-type booster?";
    return false;
  }
}

/******************************************************************************
 * ObjectiveHandler
 * ***************************************************************************/
bool ObjectiveHandler::StartObject() {
  return (push_key_handler<IgnoreHandler>("reg_loss_param") ||
          push_key_handler<IgnoreHandler>("poisson_regression_param") ||
          push_key_handler<IgnoreHandler>("tweedie_regression_param") ||
          push_key_handler<IgnoreHandler>("softmax_multiclass_param") ||
          push_key_handler<IgnoreHandler>("lambda_rank_param") ||
          push_key_handler<IgnoreHandler>("aft_loss_param"));
}

bool ObjectiveHandler::String(const char *str, std::size_t length, bool copy) {
  return assign_value("name", std::string{str, length}, output);
}

/******************************************************************************
 * LearnerParamHandler
 * ***************************************************************************/
bool LearnerParamHandler::String(const char *str,
                                 std::size_t length,
                                 bool copy) {
  return (assign_value("base_score", strtof(str, nullptr),
                       output.param.global_bias) ||
          assign_value("num_class", static_cast<unsigned int>(std::max(std::atoi(str), 1)),
                       output.task_param.num_class) ||
          assign_value("num_feature", std::atoi(str), output.num_feature));
}

/******************************************************************************
 * LearnerHandler
 * ***************************************************************************/
bool LearnerHandler::StartObject() {
  // "attributes" key is not documented in schema
  return (push_key_handler<LearnerParamHandler, treelite::ModelImpl<float, float>>(
              "learner_model_param", *output.model) ||
          push_key_handler<GradientBoosterHandler, treelite::ModelImpl<float, float>>(
              "gradient_booster", *output.model) ||
          push_key_handler<ObjectiveHandler, std::string>("objective", objective) ||
          push_key_handler<IgnoreHandler>("attributes"));
}

bool LearnerHandler::EndObject(std::size_t memberCount) {
  xgboost::SetPredTransform(objective, &output.model->param);
  output.objective_name = objective;
  return pop_handler();
}

/******************************************************************************
 * XGBoostModelHandler
 * ***************************************************************************/
bool XGBoostModelHandler::StartArray() {
  return push_key_handler<ArrayHandler<unsigned>, std::vector<unsigned>>(
      "version", version);
}

bool XGBoostModelHandler::StartObject() {
  return push_key_handler<LearnerHandler, XGBoostModelHandle>("learner", output);
}

bool XGBoostModelHandler::EndObject(std::size_t memberCount) {
  if (memberCount != 2) {
    LOG(ERROR) << "Expected two members in XGBoostModel";
    return false;
  }
  output.model->average_tree_output = false;
  output.model->task_param.output_type = TaskParameter::OutputType::kFloat;
  output.model->task_param.leaf_vector_size = 1;
  if (output.model->task_param.num_class > 1) {
    // multi-class classifier
    output.model->task_type = TaskType::kMultiClfGrovePerClass;
    output.model->task_param.grove_per_class = true;
  } else {
    // binary classifier or regressor
    output.model->task_type = TaskType::kBinaryClfRegr;
    output.model->task_param.grove_per_class = false;
  }
  // Before XGBoost 1.0.0, the global bias saved in model is a transformed value.  After
  // 1.0 it's the original value provided by user.
  const bool need_transform_to_margin = (version[0] >= 1);
  if (need_transform_to_margin) {
    treelite::details::xgboost::TransformGlobalBiasToMargin(
        output.objective_name, &output.model->param);
  }
  return pop_handler();
}

/******************************************************************************
 * RootHandler
 * ***************************************************************************/
bool RootHandler::StartObject() {
  handle = {dynamic_cast<treelite::ModelImpl<float, float>*>(output.get()), ""};
  return push_handler<XGBoostModelHandler, XGBoostModelHandle>(handle);
}

/******************************************************************************
 * DelegatedHandler
 * ***************************************************************************/
std::unique_ptr<treelite::Model> DelegatedHandler::get_result() { return std::move(result); }
bool DelegatedHandler::Null() { return delegates.top()->Null(); }
bool DelegatedHandler::Bool(bool b) { return delegates.top()->Bool(b); }
bool DelegatedHandler::Int(int i) { return delegates.top()->Int(i); }
bool DelegatedHandler::Uint(unsigned u) { return delegates.top()->Uint(u); }
bool DelegatedHandler::Int64(int64_t i) { return delegates.top()->Int64(i); }
bool DelegatedHandler::Uint64(uint64_t u) { return delegates.top()->Uint64(u); }
bool DelegatedHandler::Double(double d) { return delegates.top()->Double(d); }
bool DelegatedHandler::String(const char *str, std::size_t length, bool copy) {
  return delegates.top()->String(str, length, copy);
}
bool DelegatedHandler::StartObject() { return delegates.top()->StartObject(); }
bool DelegatedHandler::Key(const char *str, std::size_t length, bool copy) {
  return delegates.top()->Key(str, length, copy);
}
bool DelegatedHandler::EndObject(std::size_t memberCount) {
  return delegates.top()->EndObject(memberCount);
}
bool DelegatedHandler::StartArray() { return delegates.top()->StartArray(); }
bool DelegatedHandler::EndArray(std::size_t elementCount) {
  return delegates.top()->EndArray(elementCount);
}


}  // namespace details
}  // namespace treelite

namespace {
template <typename StreamType, typename ErrorHandlerFunc>
std::unique_ptr<treelite::Model> ParseStream(std::unique_ptr<StreamType> input_stream,
                                             ErrorHandlerFunc error_handler) {
  std::shared_ptr<treelite::details::DelegatedHandler> handler =
    treelite::details::DelegatedHandler::create();
  rapidjson::Reader reader;

  rapidjson::ParseResult result
    = reader.Parse<rapidjson::ParseFlag::kParseNanAndInfFlag>(*input_stream, *handler);
  if (!result) {
    const auto error_code = result.Code();
    const size_t offset = result.Offset();
    std::string diagnostic = error_handler(offset);
    LOG(FATAL) << "Provided JSON could not be parsed as XGBoost model. Parsing error at offset "
               << offset << ": " << rapidjson::GetParseError_En(error_code) << "\n"
               << diagnostic;
  }
  return handler->get_result();
}
}  // anonymous namespace<|MERGE_RESOLUTION|>--- conflicted
+++ resolved
@@ -281,11 +281,6 @@
       output.SetLeaf(new_id, split_conditions[old_id]);
     } else {
       output.AddChilds(new_id);
-<<<<<<< HEAD
-      output.SetNumericalSplit(
-          new_id, split_indices[old_id], split_conditions[old_id],
-          default_left[old_id], treelite::Operator::kLT);
-=======
       if (split_type[old_id] == details::xgboost::FeatureType::kCategorical) {
         auto categorical_split_loc
           = math::binary_search(categories_nodes.begin(), categories_nodes.end(), old_id);
@@ -300,13 +295,12 @@
           right_categories.push_back(static_cast<uint32_t>(categories[offset + i]));
         }
         output.SetCategoricalSplit(
-            new_id, split_indices[old_id], default_left[old_id], false, right_categories, true);
+            new_id, split_indices[old_id], default_left[old_id], right_categories, true);
       } else {
         output.SetNumericalSplit(
             new_id, split_indices[old_id], split_conditions[old_id],
-            default_left[old_id], false, treelite::Operator::kLT);
+            default_left[old_id], treelite::Operator::kLT);
       }
->>>>>>> 737059a6
       output.SetGain(new_id, loss_changes[old_id]);
       Q.push({left_children[old_id], output.LeftChild(new_id)});
       Q.push({right_children[old_id], output.RightChild(new_id)});
