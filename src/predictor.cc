/*!
 * Copyright (c) 2017 by Contributors
 * \file predictor.cc
 * \author Philip Cho
 * \brief Load prediction function exported as a shared library
 */

#include <treelite/predictor.h>
#include <treelite/omp.h>
#include <dmlc/logging.h>
#include <dmlc/timer.h>
#include <cstdint>
#include <algorithm>
#include <limits>
#include <functional>
#include <type_traits>
#include "common/math.h"
#include "thread_pool/thread_pool.h"

#ifdef _WIN32
#define NOMINMAX
#include <windows.h>
#else
#include <dlfcn.h>
#endif

namespace {

struct InputToken {
  bool sparse;
  const void* batch;
  bool pred_margin;
  size_t num_output_group;
  treelite::Predictor::PredFuncHandle pred_func_handle;
  treelite::Predictor::PredTransformFuncHandle pred_transform_func_handle;
  size_t rbegin, rend;
  float* out_pred;
};

struct OutputToken {
  size_t query_result_size;
};

using PredThreadPool
  = treelite::ThreadPool<InputToken, OutputToken, treelite::Predictor>;

inline treelite::Predictor::LibraryHandle OpenLibrary(const char* name) {
#ifdef _WIN32
  HMODULE handle = LoadLibraryA(name);
#else
  void* handle = dlopen(name, RTLD_LAZY | RTLD_LOCAL);
#endif
  return static_cast<treelite::Predictor::LibraryHandle>(handle);
}

inline void CloseLibrary(treelite::Predictor::LibraryHandle handle) {
#ifdef _WIN32
  FreeLibrary(static_cast<HMODULE>(handle));
#else
  dlclose(static_cast<void*>(handle));
#endif
}

template <typename HandleType>
inline HandleType LoadFunction(treelite::Predictor::LibraryHandle lib_handle,
                               const char* name) {
#ifdef _WIN32
  FARPROC func_handle = GetProcAddress(static_cast<HMODULE>(lib_handle), name);
#else
  void* func_handle = dlsym(static_cast<void*>(lib_handle), name);
#endif
  return static_cast<HandleType>(func_handle);
}

template <typename PredFunc>
<<<<<<< HEAD
inline size_t PredLoop(const treelite::CSRBatch* batch, int nthread, int verbose,
                       float* out_pred, PredFunc func) {
  std::vector<treelite::Predictor::Entry> inst(nthread * batch->num_col, {-1});
=======
inline void PredLoop(const treelite::CSRBatch* batch,
                     size_t rbegin, size_t rend,
                     float* out_pred, PredFunc func) {
  std::vector<treelite::Predictor::Entry> inst(batch->num_col, {-1});
  CHECK(rbegin < rend && rend <= batch->num_row);
>>>>>>> 4c504fa0
  CHECK(sizeof(size_t) < sizeof(int64_t)
     || (rbegin <= static_cast<size_t>(std::numeric_limits<int64_t>::max())
        && rend <= static_cast<size_t>(std::numeric_limits<int64_t>::max())));
  const int64_t rbegin_ = static_cast<int64_t>(rbegin);
  const int64_t rend_ = static_cast<int64_t>(rend);
  const size_t num_col = batch->num_col;
  const float* data = batch->data;
  const uint32_t* col_ind = batch->col_ind;
  const size_t* row_ptr = batch->row_ptr;
<<<<<<< HEAD
  size_t total_output_size = 0;
  #pragma omp parallel for schedule(static) num_threads(nthread) \
    default(none) firstprivate(num_row, num_col, data, col_ind, row_ptr) \
    shared(inst, func, out_pred) \
    reduction(+:total_output_size)
  for (int64_t rid = 0; rid < num_row; ++rid) {
    const int tid = omp_get_thread_num();
    const size_t off = num_col * tid;
=======
  for (int64_t rid = rbegin_; rid < rend_; ++rid) {
>>>>>>> 4c504fa0
    const size_t ibegin = row_ptr[rid];
    const size_t iend = row_ptr[rid + 1];
    for (size_t i = ibegin; i < iend; ++i) {
      inst[col_ind[i]].fvalue = data[i];
    }
<<<<<<< HEAD
    total_output_size += func(rid, &inst[off], out_pred);
=======
    func(rid, &inst[0], out_pred);
>>>>>>> 4c504fa0
    for (size_t i = ibegin; i < iend; ++i) {
      inst[col_ind[i]].missing = -1;
    }
  }
  return total_output_size;
}

template <typename PredFunc>
<<<<<<< HEAD
inline size_t PredLoop(const treelite::DenseBatch* batch, int nthread,
                       int verbose, float* out_pred, PredFunc func) {
=======
inline void PredLoop(const treelite::DenseBatch* batch,
                     size_t rbegin, size_t rend,
                     float* out_pred, PredFunc func) {
>>>>>>> 4c504fa0
  const bool nan_missing
                      = treelite::common::math::CheckNAN(batch->missing_value);
  std::vector<treelite::Predictor::Entry> inst(batch->num_col, {-1});
  CHECK(rbegin < rend && rend <= batch->num_row);
  CHECK(sizeof(size_t) < sizeof(int64_t)
     || (rbegin <= static_cast<size_t>(std::numeric_limits<int64_t>::max())
        && rend <= static_cast<size_t>(std::numeric_limits<int64_t>::max())));
  const int64_t rbegin_ = static_cast<int64_t>(rbegin);
  const int64_t rend_ = static_cast<int64_t>(rend);
  const size_t num_col = batch->num_col;
  const float missing_value = batch->missing_value;
  const float* data = batch->data;
  const float* row;
<<<<<<< HEAD
  size_t total_output_size = 0;
  #pragma omp parallel for schedule(static) num_threads(nthread) \
    default(none) \
    firstprivate(num_row, num_col, data, missing_value, nan_missing) \
    private(row) shared(inst, func, out_pred) \
    reduction(+:total_output_size)
  for (int64_t rid = 0; rid < num_row; ++rid) {
    const int tid = omp_get_thread_num();
    const size_t off = num_col * tid;
=======
  for (int64_t rid = rbegin_; rid < rend_; ++rid) {
>>>>>>> 4c504fa0
    row = &data[rid * num_col];
    for (size_t j = 0; j < num_col; ++j) {
      if (treelite::common::math::CheckNAN(row[j])) {
        CHECK(nan_missing)
          << "The missing_value argument must be set to NaN if there is any "
          << "NaN in the matrix.";
      } else if (nan_missing || row[j] != missing_value) {
        inst[j].fvalue = row[j];
      }
    }
<<<<<<< HEAD
    total_output_size += func(rid, &inst[off], out_pred);
=======
    func(rid, &inst[0], out_pred);
>>>>>>> 4c504fa0
    for (size_t j = 0; j < num_col; ++j) {
      inst[j].missing = -1;
    }
  }
  return total_output_size;
}

template <typename BatchType>
inline size_t PredictBatch_(const BatchType* batch,
                            bool pred_margin, size_t num_output_group,
<<<<<<< HEAD
                            treelite::Predictor::PredFuncHandle pred_func_handle,
                            size_t expected_query_result_size, float* out_pred) {
=======
                          treelite::Predictor::PredFuncHandle pred_func_handle,
       treelite::Predictor::PredTransformFuncHandle pred_transform_func_handle,
                            size_t rbegin, size_t rend,
                            size_t query_result_size, float* out_pred) {
>>>>>>> 4c504fa0
  CHECK(pred_func_handle != nullptr)
    << "A shared library needs to be loaded first using Load()";
  /* Pass the correct prediction function to PredLoop.
     We also need to specify how the function should be called. */
  size_t query_result_size;
    // Dimention of output vector:
    // can be either [num_data] or [num_class]*[num_data].
    // Note that size of prediction may be smaller than out_pred (this occurs
    // when pred_function is set to "max_index").
  if (num_output_group > 1) {  // multi-class classification task
    using PredFunc = size_t (*)(treelite::Predictor::Entry*, int, float*);
    PredFunc pred_func = reinterpret_cast<PredFunc>(pred_func_handle);
<<<<<<< HEAD
    query_result_size =
     PredLoop(batch, nthread, verbose, out_pred,
      [pred_func, num_output_group, pred_margin]
      (int64_t rid, treelite::Predictor::Entry* inst, float* out_pred) -> size_t {
        return pred_func(inst, (int)pred_margin, &out_pred[rid * num_output_group]);
=======
    PredLoop(batch, rbegin, rend, out_pred,
      [pred_func, num_output_group]
      (int64_t rid, treelite::Predictor::Entry* inst, float* out_pred) {
        pred_func(inst, &out_pred[rid * num_output_group]);
>>>>>>> 4c504fa0
      });
  } else {                     // every other task
    using PredFunc = float (*)(treelite::Predictor::Entry*, int);
    PredFunc pred_func = reinterpret_cast<PredFunc>(pred_func_handle);
<<<<<<< HEAD
    query_result_size =
     PredLoop(batch, nthread, verbose, out_pred,
      [pred_func, pred_margin]
      (int64_t rid, treelite::Predictor::Entry* inst, float* out_pred) -> size_t {
        out_pred[rid] = pred_func(inst, (int)pred_margin);
        return 1;
      });
  }
  if (verbose > 0) {
    LOG(INFO) << "Finished prediction in "
              << dmlc::GetTime() - tstart << " sec";
  }
  // re-shape output if query_result_size < dimension of out_pred
  if (query_result_size < expected_query_result_size) {
    CHECK_GT(num_output_group, 1);
    CHECK_EQ(query_result_size % batch->num_row, 0);
    const size_t query_size_per_instance = query_result_size / batch->num_row;
    CHECK_GT(query_size_per_instance, 0);
    CHECK_LT(query_size_per_instance, num_output_group);
    for (size_t rid = 0; rid < batch->num_row; ++rid) {
      for (size_t k = 0; k < query_size_per_instance; ++k) {
        out_pred[rid * query_size_per_instance + k]
          = out_pred[rid * num_output_group + k];
      }
    }
=======
    PredLoop(batch, rbegin, rend, out_pred,
      [pred_func]
      (int64_t rid, treelite::Predictor::Entry* inst, float* out_pred) {
        out_pred[rid] = pred_func(inst);
      });
  }
  if (pred_margin) {
    return query_result_size;
  } else {
    LOG(FATAL) << "pred_transform not supported";
    return 0;
>>>>>>> 4c504fa0
  }
  return query_result_size;
}

}  // namespace anonymous

namespace treelite {

Predictor::Predictor(int num_worker_thread,
                     bool include_master_thread)
                       : lib_handle_(nullptr),
                         query_func_handle_(nullptr),
<<<<<<< HEAD
                         pred_func_handle_(nullptr) {}
=======
                         pred_func_handle_(nullptr),
                         pred_transform_func_handle_(nullptr),
                         thread_pool_handle_(nullptr),
                         include_master_thread_(include_master_thread),
                         num_worker_thread_(num_worker_thread) {}
>>>>>>> 4c504fa0
Predictor::~Predictor() {
  Free();
}

void
Predictor::Load(const char* name) {
  lib_handle_ = OpenLibrary(name);
  CHECK(lib_handle_ != nullptr)
    << "Failed to load dynamic shared library `" << name << "'";

  /* 1. query # of output groups */
  query_func_handle_ = LoadFunction<QueryFuncHandle>(lib_handle_,
                                                     "get_num_output_group");
  using QueryFunc = size_t (*)(void);
  QueryFunc query_func = reinterpret_cast<QueryFunc>(query_func_handle_);
  CHECK(query_func != nullptr)
    << "Dynamic shared library `" << name
    << "' does not contain valid get_num_output_group() function";
  num_output_group_ = query_func();

  /* 2. load appropriate function for margin prediction */
  CHECK_GT(num_output_group_, 0) << "num_output_group cannot be zero";
  if (num_output_group_ > 1) {   // multi-class classification
    pred_func_handle_ = LoadFunction<PredFuncHandle>(lib_handle_,
                                                     "predict_multiclass");
    using PredFunc = size_t (*)(Entry*, int, float*);
    PredFunc pred_func = reinterpret_cast<PredFunc>(pred_func_handle_);
    CHECK(pred_func != nullptr)
      << "Dynamic shared library `" << name
      << "' does not contain valid predict_multiclass() function";
  } else {                      // everything else
    pred_func_handle_ = LoadFunction<PredFuncHandle>(lib_handle_, "predict");
    using PredFunc = float (*)(Entry*, int);
    PredFunc pred_func = reinterpret_cast<PredFunc>(pred_func_handle_);
    CHECK(pred_func != nullptr)
      << "Dynamic shared library `" << name
      << "' does not contain valid predict() function";
  }
<<<<<<< HEAD
=======

  if (num_worker_thread_ == -1) {
    num_worker_thread_ = std::thread::hardware_concurrency() - 1;
  }
  thread_pool_handle_ = static_cast<ThreadPoolHandle>(
      new PredThreadPool(num_worker_thread_, this,
                         [](SpscQueue<InputToken>* incoming_queue,
                            SpscQueue<OutputToken>* outgoing_queue,
                            const treelite::Predictor* predictor) {
      InputToken input;
      while (incoming_queue->Pop(&input)) {
        size_t query_result_size;
        const size_t rbegin = input.rbegin;
        const size_t rend = input.rend;
        if (input.sparse) {
          const CSRBatch* batch = static_cast<const CSRBatch*>(input.batch);
          query_result_size
            = PredictBatch_(batch, input.pred_margin, input.num_output_group,
                            input.pred_func_handle,
                            input.pred_transform_func_handle,
                            rbegin, rend,
                            predictor->QueryResultSize(batch, rbegin, rend),
                            input.out_pred);
        } else {
          const DenseBatch* batch = static_cast<const DenseBatch*>(input.batch);
          query_result_size
            = PredictBatch_(batch, input.pred_margin, input.num_output_group,
                            input.pred_func_handle,
                            input.pred_transform_func_handle,
                            rbegin, rend,
                            predictor->QueryResultSize(batch, rbegin, rend),
                            input.out_pred);
        }
        outgoing_queue->Push(OutputToken{query_result_size});
      }
    }));

  /* 3. load prediction transform function */
  pred_transform_func_handle_
    = LoadFunction<PredTransformFuncHandle>(lib_handle_,
                                            "pred_transform");
  using PredTransformFunc = size_t (*)(float*, int64_t, int);
  PredTransformFunc pred_transform_func
    = reinterpret_cast<PredTransformFunc>(pred_transform_func_handle_);
  CHECK(pred_transform_func != nullptr)
    << "Dynamic shared library `" << name
    << "' does not contain valid pred_transform() function";
>>>>>>> 4c504fa0
}

void
Predictor::Free() {
  CloseLibrary(lib_handle_);
  delete static_cast<PredThreadPool*>(thread_pool_handle_);
}

template <typename BatchType>
static inline
std::vector<size_t> SplitBatch(const BatchType* batch, size_t nthread) {
  const size_t num_row = batch->num_row;
  CHECK_LE(nthread, num_row);
  const size_t portion = num_row / nthread;
  const size_t remainder = num_row % nthread;
  std::vector<size_t> workload(nthread, portion);
  std::vector<size_t> row_ptr(nthread + 1, 0);
  for (size_t i = 0; i < remainder; ++i) {
    ++workload[i];
  }
  size_t accum = 0;
  for (size_t i = 0; i < nthread; ++i) {
    accum += workload[i];
    row_ptr[i + 1] = accum;
  }
  return row_ptr;
}

template <typename BatchType>
inline size_t
Predictor::PredictBatchBase_(const BatchType* batch,
                             bool pred_margin, float* out_result) {
  static_assert(   std::is_same<BatchType, DenseBatch>::value
                || std::is_same<BatchType, CSRBatch>::value,
                "PredictBatchBase_: unrecognized batch type");
  const double tstart = dmlc::GetTime();
  PredThreadPool* pool = static_cast<PredThreadPool*>(thread_pool_handle_);
  InputToken request{std::is_same<BatchType, CSRBatch>::value,
                     static_cast<const void*>(batch), pred_margin,
                     num_output_group_, pred_func_handle_,
                     pred_transform_func_handle_, 0, batch->num_row,
                     out_result};
  OutputToken response;
  const int nthread = num_worker_thread_;
  const std::vector<size_t> row_ptr
    = SplitBatch(batch, nthread + (int)(include_master_thread_));
  for (int tid = 0; tid < nthread; ++tid) {
    request.rbegin = row_ptr[tid];
    request.rend = row_ptr[tid + 1];
    pool->SubmitTask(tid, request);
  }
  size_t total_size = 0;
  if (include_master_thread_) {
    const size_t rbegin = row_ptr[nthread];
    const size_t rend = row_ptr[nthread + 1];
    const size_t query_result_size
      = PredictBatch_(batch, pred_margin, num_output_group_,
                      pred_func_handle_, pred_transform_func_handle_,
                      rbegin, rend, QueryResultSize(batch, rbegin, rend),
                      out_result);
    total_size += query_result_size;
  }
  for (int tid = 0; tid < nthread; ++tid) {
    if (pool->WaitForTask(tid, &response)) {
      total_size += response.query_result_size;
    }
  }
  const double tend = dmlc::GetTime();
  LOG(INFO) << "Treelite: Finished prediction in "
            << tend - tstart << " sec";
  return total_size;
}

size_t
<<<<<<< HEAD
Predictor::PredictBatch(const CSRBatch* batch, int nthread, int verbose,
                        bool pred_margin, float* out_result) const {
  return PredictBatch_(batch, nthread, verbose, pred_margin, num_output_group_,
                       pred_func_handle_, QueryResultSize(batch), out_result);
}

size_t
Predictor::PredictBatch(const DenseBatch* batch, int nthread, int verbose,
                        bool pred_margin, float* out_result) const {
  return PredictBatch_(batch, nthread, verbose, pred_margin, num_output_group_,
                       pred_func_handle_, QueryResultSize(batch), out_result);
=======
Predictor::PredictBatch(const CSRBatch* batch,
                        bool pred_margin, float* out_result) {
  return PredictBatchBase_(batch, pred_margin, out_result);
}

size_t
Predictor::PredictBatch(const DenseBatch* batch,
                        bool pred_margin, float* out_result) {
  return PredictBatchBase_(batch, pred_margin, out_result);
>>>>>>> 4c504fa0
}

}  // namespace treelite<|MERGE_RESOLUTION|>--- conflicted
+++ resolved
@@ -32,7 +32,6 @@
   bool pred_margin;
   size_t num_output_group;
   treelite::Predictor::PredFuncHandle pred_func_handle;
-  treelite::Predictor::PredTransformFuncHandle pred_transform_func_handle;
   size_t rbegin, rend;
   float* out_pred;
 };
@@ -73,17 +72,11 @@
 }
 
 template <typename PredFunc>
-<<<<<<< HEAD
-inline size_t PredLoop(const treelite::CSRBatch* batch, int nthread, int verbose,
+inline size_t PredLoop(const treelite::CSRBatch* batch,
+                       size_t rbegin, size_t rend,
                        float* out_pred, PredFunc func) {
-  std::vector<treelite::Predictor::Entry> inst(nthread * batch->num_col, {-1});
-=======
-inline void PredLoop(const treelite::CSRBatch* batch,
-                     size_t rbegin, size_t rend,
-                     float* out_pred, PredFunc func) {
   std::vector<treelite::Predictor::Entry> inst(batch->num_col, {-1});
   CHECK(rbegin < rend && rend <= batch->num_row);
->>>>>>> 4c504fa0
   CHECK(sizeof(size_t) < sizeof(int64_t)
      || (rbegin <= static_cast<size_t>(std::numeric_limits<int64_t>::max())
         && rend <= static_cast<size_t>(std::numeric_limits<int64_t>::max())));
@@ -93,28 +86,14 @@
   const float* data = batch->data;
   const uint32_t* col_ind = batch->col_ind;
   const size_t* row_ptr = batch->row_ptr;
-<<<<<<< HEAD
   size_t total_output_size = 0;
-  #pragma omp parallel for schedule(static) num_threads(nthread) \
-    default(none) firstprivate(num_row, num_col, data, col_ind, row_ptr) \
-    shared(inst, func, out_pred) \
-    reduction(+:total_output_size)
-  for (int64_t rid = 0; rid < num_row; ++rid) {
-    const int tid = omp_get_thread_num();
-    const size_t off = num_col * tid;
-=======
   for (int64_t rid = rbegin_; rid < rend_; ++rid) {
->>>>>>> 4c504fa0
     const size_t ibegin = row_ptr[rid];
     const size_t iend = row_ptr[rid + 1];
     for (size_t i = ibegin; i < iend; ++i) {
       inst[col_ind[i]].fvalue = data[i];
     }
-<<<<<<< HEAD
-    total_output_size += func(rid, &inst[off], out_pred);
-=======
-    func(rid, &inst[0], out_pred);
->>>>>>> 4c504fa0
+    total_output_size += func(rid, &inst[0], out_pred);
     for (size_t i = ibegin; i < iend; ++i) {
       inst[col_ind[i]].missing = -1;
     }
@@ -123,14 +102,9 @@
 }
 
 template <typename PredFunc>
-<<<<<<< HEAD
-inline size_t PredLoop(const treelite::DenseBatch* batch, int nthread,
-                       int verbose, float* out_pred, PredFunc func) {
-=======
-inline void PredLoop(const treelite::DenseBatch* batch,
-                     size_t rbegin, size_t rend,
-                     float* out_pred, PredFunc func) {
->>>>>>> 4c504fa0
+inline size_t PredLoop(const treelite::DenseBatch* batch,
+                       size_t rbegin, size_t rend,
+                       float* out_pred, PredFunc func) {
   const bool nan_missing
                       = treelite::common::math::CheckNAN(batch->missing_value);
   std::vector<treelite::Predictor::Entry> inst(batch->num_col, {-1});
@@ -144,19 +118,8 @@
   const float missing_value = batch->missing_value;
   const float* data = batch->data;
   const float* row;
-<<<<<<< HEAD
   size_t total_output_size = 0;
-  #pragma omp parallel for schedule(static) num_threads(nthread) \
-    default(none) \
-    firstprivate(num_row, num_col, data, missing_value, nan_missing) \
-    private(row) shared(inst, func, out_pred) \
-    reduction(+:total_output_size)
-  for (int64_t rid = 0; rid < num_row; ++rid) {
-    const int tid = omp_get_thread_num();
-    const size_t off = num_col * tid;
-=======
   for (int64_t rid = rbegin_; rid < rend_; ++rid) {
->>>>>>> 4c504fa0
     row = &data[rid * num_col];
     for (size_t j = 0; j < num_col; ++j) {
       if (treelite::common::math::CheckNAN(row[j])) {
@@ -167,11 +130,7 @@
         inst[j].fvalue = row[j];
       }
     }
-<<<<<<< HEAD
-    total_output_size += func(rid, &inst[off], out_pred);
-=======
-    func(rid, &inst[0], out_pred);
->>>>>>> 4c504fa0
+    total_output_size += func(rid, &inst[0], out_pred);
     for (size_t j = 0; j < num_col; ++j) {
       inst[j].missing = -1;
     }
@@ -182,15 +141,9 @@
 template <typename BatchType>
 inline size_t PredictBatch_(const BatchType* batch,
                             bool pred_margin, size_t num_output_group,
-<<<<<<< HEAD
                             treelite::Predictor::PredFuncHandle pred_func_handle,
+                            size_t rbegin, size_t rend,
                             size_t expected_query_result_size, float* out_pred) {
-=======
-                          treelite::Predictor::PredFuncHandle pred_func_handle,
-       treelite::Predictor::PredTransformFuncHandle pred_transform_func_handle,
-                            size_t rbegin, size_t rend,
-                            size_t query_result_size, float* out_pred) {
->>>>>>> 4c504fa0
   CHECK(pred_func_handle != nullptr)
     << "A shared library needs to be loaded first using Load()";
   /* Pass the correct prediction function to PredLoop.
@@ -203,34 +156,22 @@
   if (num_output_group > 1) {  // multi-class classification task
     using PredFunc = size_t (*)(treelite::Predictor::Entry*, int, float*);
     PredFunc pred_func = reinterpret_cast<PredFunc>(pred_func_handle);
-<<<<<<< HEAD
     query_result_size =
-     PredLoop(batch, nthread, verbose, out_pred,
+     PredLoop(batch, rbegin, rend, out_pred,
       [pred_func, num_output_group, pred_margin]
       (int64_t rid, treelite::Predictor::Entry* inst, float* out_pred) -> size_t {
         return pred_func(inst, (int)pred_margin, &out_pred[rid * num_output_group]);
-=======
-    PredLoop(batch, rbegin, rend, out_pred,
-      [pred_func, num_output_group]
-      (int64_t rid, treelite::Predictor::Entry* inst, float* out_pred) {
-        pred_func(inst, &out_pred[rid * num_output_group]);
->>>>>>> 4c504fa0
       });
   } else {                     // every other task
     using PredFunc = float (*)(treelite::Predictor::Entry*, int);
     PredFunc pred_func = reinterpret_cast<PredFunc>(pred_func_handle);
-<<<<<<< HEAD
     query_result_size =
-     PredLoop(batch, nthread, verbose, out_pred,
+     PredLoop(batch, rbegin, rend, out_pred,
       [pred_func, pred_margin]
       (int64_t rid, treelite::Predictor::Entry* inst, float* out_pred) -> size_t {
         out_pred[rid] = pred_func(inst, (int)pred_margin);
         return 1;
       });
-  }
-  if (verbose > 0) {
-    LOG(INFO) << "Finished prediction in "
-              << dmlc::GetTime() - tstart << " sec";
   }
   // re-shape output if query_result_size < dimension of out_pred
   if (query_result_size < expected_query_result_size) {
@@ -245,19 +186,6 @@
           = out_pred[rid * num_output_group + k];
       }
     }
-=======
-    PredLoop(batch, rbegin, rend, out_pred,
-      [pred_func]
-      (int64_t rid, treelite::Predictor::Entry* inst, float* out_pred) {
-        out_pred[rid] = pred_func(inst);
-      });
-  }
-  if (pred_margin) {
-    return query_result_size;
-  } else {
-    LOG(FATAL) << "pred_transform not supported";
-    return 0;
->>>>>>> 4c504fa0
   }
   return query_result_size;
 }
@@ -270,15 +198,10 @@
                      bool include_master_thread)
                        : lib_handle_(nullptr),
                          query_func_handle_(nullptr),
-<<<<<<< HEAD
-                         pred_func_handle_(nullptr) {}
-=======
                          pred_func_handle_(nullptr),
-                         pred_transform_func_handle_(nullptr),
                          thread_pool_handle_(nullptr),
                          include_master_thread_(include_master_thread),
                          num_worker_thread_(num_worker_thread) {}
->>>>>>> 4c504fa0
 Predictor::~Predictor() {
   Free();
 }
@@ -317,8 +240,6 @@
       << "Dynamic shared library `" << name
       << "' does not contain valid predict() function";
   }
-<<<<<<< HEAD
-=======
 
   if (num_worker_thread_ == -1) {
     num_worker_thread_ = std::thread::hardware_concurrency() - 1;
@@ -338,7 +259,6 @@
           query_result_size
             = PredictBatch_(batch, input.pred_margin, input.num_output_group,
                             input.pred_func_handle,
-                            input.pred_transform_func_handle,
                             rbegin, rend,
                             predictor->QueryResultSize(batch, rbegin, rend),
                             input.out_pred);
@@ -347,7 +267,6 @@
           query_result_size
             = PredictBatch_(batch, input.pred_margin, input.num_output_group,
                             input.pred_func_handle,
-                            input.pred_transform_func_handle,
                             rbegin, rend,
                             predictor->QueryResultSize(batch, rbegin, rend),
                             input.out_pred);
@@ -355,18 +274,6 @@
         outgoing_queue->Push(OutputToken{query_result_size});
       }
     }));
-
-  /* 3. load prediction transform function */
-  pred_transform_func_handle_
-    = LoadFunction<PredTransformFuncHandle>(lib_handle_,
-                                            "pred_transform");
-  using PredTransformFunc = size_t (*)(float*, int64_t, int);
-  PredTransformFunc pred_transform_func
-    = reinterpret_cast<PredTransformFunc>(pred_transform_func_handle_);
-  CHECK(pred_transform_func != nullptr)
-    << "Dynamic shared library `" << name
-    << "' does not contain valid pred_transform() function";
->>>>>>> 4c504fa0
 }
 
 void
@@ -407,8 +314,7 @@
   InputToken request{std::is_same<BatchType, CSRBatch>::value,
                      static_cast<const void*>(batch), pred_margin,
                      num_output_group_, pred_func_handle_,
-                     pred_transform_func_handle_, 0, batch->num_row,
-                     out_result};
+                     0, batch->num_row, out_result};
   OutputToken response;
   const int nthread = num_worker_thread_;
   const std::vector<size_t> row_ptr
@@ -424,7 +330,7 @@
     const size_t rend = row_ptr[nthread + 1];
     const size_t query_result_size
       = PredictBatch_(batch, pred_margin, num_output_group_,
-                      pred_func_handle_, pred_transform_func_handle_,
+                      pred_func_handle_,
                       rbegin, rend, QueryResultSize(batch, rbegin, rend),
                       out_result);
     total_size += query_result_size;
@@ -441,19 +347,6 @@
 }
 
 size_t
-<<<<<<< HEAD
-Predictor::PredictBatch(const CSRBatch* batch, int nthread, int verbose,
-                        bool pred_margin, float* out_result) const {
-  return PredictBatch_(batch, nthread, verbose, pred_margin, num_output_group_,
-                       pred_func_handle_, QueryResultSize(batch), out_result);
-}
-
-size_t
-Predictor::PredictBatch(const DenseBatch* batch, int nthread, int verbose,
-                        bool pred_margin, float* out_result) const {
-  return PredictBatch_(batch, nthread, verbose, pred_margin, num_output_group_,
-                       pred_func_handle_, QueryResultSize(batch), out_result);
-=======
 Predictor::PredictBatch(const CSRBatch* batch,
                         bool pred_margin, float* out_result) {
   return PredictBatchBase_(batch, pred_margin, out_result);
@@ -463,7 +356,6 @@
 Predictor::PredictBatch(const DenseBatch* batch,
                         bool pred_margin, float* out_result) {
   return PredictBatchBase_(batch, pred_margin, out_result);
->>>>>>> 4c504fa0
 }
 
 }  // namespace treelite