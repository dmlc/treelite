--- conflicted
+++ resolved
@@ -61,12 +61,8 @@
       << "ASTNativeCompiler only supports models with float output";
 
     num_feature_ = model.num_feature;
-<<<<<<< HEAD
     task_type_ = model.task_type;
     task_param_ = model.task_param;
-=======
-    num_class_ = model.task_param.num_class;
->>>>>>> 910d6f70
     pred_transform_ = model.param.pred_transform;
     sigmoid_alpha_ = model.param.sigmoid_alpha;
     global_bias_ = model.param.global_bias;
@@ -141,12 +137,8 @@
  private:
   CompilerParam param;
   int num_feature_;
-<<<<<<< HEAD
   TaskType task_type_;
   TaskParameter task_param_;
-=======
-  int num_class_;
->>>>>>> 910d6f70
   std::string pred_transform_;
   float sigmoid_alpha_;
   float global_bias_;
@@ -208,14 +200,10 @@
     const std::string leaf_output_type
       = native::TypeInfoToCTypeString(TypeToInfo<LeafOutputType>());
     const std::string predict_function_signature
-<<<<<<< HEAD
       = (task_param_.num_class > 1) ?
-=======
-      = (num_class_ > 1) ?
->>>>>>> 910d6f70
           fmt::format("size_t predict_multiclass(union Entry* data, int pred_margin, {}* result)",
                       leaf_output_type)
-                         : fmt::format("{} predict(union Entry* data, int pred_margin)",
+        : fmt::format("{} predict(union Entry* data, int pred_margin)",
                       leaf_output_type);
 
     if (!array_is_categorical_.empty()) {
@@ -226,11 +214,7 @@
 
     const std::string query_functions_definition
       = fmt::format(native::query_functions_definition_template,
-<<<<<<< HEAD
           "num_class"_a = task_param_.num_class,
-=======
-          "num_class"_a = num_class_,
->>>>>>> 910d6f70
           "num_feature"_a = num_feature_,
           "pred_transform"_a = pred_transform_,
           "sigmoid_alpha"_a = sigmoid_alpha_,
@@ -260,7 +244,6 @@
     CHECK_EQ(node->children.size(), 1);
     WalkAST<ThresholdType, LeafOutputType>(node->children[0], dest, indent + 2);
 
-<<<<<<< HEAD
     std::string optional_average_field;
     if (node->average_result) {
       if (task_type_ == TaskType::kMultiClfGrovePerClass) {
@@ -283,14 +266,6 @@
       AppendToBuffer(dest,
         fmt::format(native::main_end_multiclass_template,
           "num_class"_a = task_param_.num_class,
-=======
-    const std::string optional_average_field
-      = (node->average_result) ? fmt::format(" / {}", node->num_tree) : std::string("");
-    if (num_class_ > 1) {
-      AppendToBuffer(dest,
-        fmt::format(native::main_end_multiclass_template,
-          "num_class"_a = num_class_,
->>>>>>> 910d6f70
           "optional_average_field"_a = optional_average_field,
           "global_bias"_a = common_util::ToStringHighPrecision(node->global_bias),
           "leaf_output_type"_a = leaf_output_type),
@@ -311,20 +286,12 @@
                     size_t indent) {
     const std::string leaf_output_type
       = native::TypeInfoToCTypeString(TypeToInfo<LeafOutputType>());
-<<<<<<< HEAD
     if (task_param_.num_class > 1) {
-=======
-    if (num_class_ > 1) {
->>>>>>> 910d6f70
       AppendToBuffer(dest,
         fmt::format("{leaf_output_type} sum[{num_class}] = {{0}};\n"
                     "unsigned int tmp;\n"
                     "int nid, cond, fid;  /* used for folded subtrees */\n",
-<<<<<<< HEAD
           "num_class"_a = task_param_.num_class,
-=======
-          "num_class"_a = num_class_,
->>>>>>> 910d6f70
           "leaf_output_type"_a = leaf_output_type), indent);
     } else {
       AppendToBuffer(dest,
@@ -407,11 +374,7 @@
 
     std::string unit_function_name, unit_function_signature,
                 unit_function_call_signature;
-<<<<<<< HEAD
     if (task_param_.num_class > 1) {
-=======
-    if (num_class_ > 1) {
->>>>>>> 910d6f70
       unit_function_name
         = fmt::format("predict_margin_multiclass_unit{}", unit_id);
       unit_function_signature
@@ -436,23 +399,13 @@
                                "{} {{\n", unit_function_signature), 0);
     CHECK_EQ(node->children.size(), 1);
     WalkAST<ThresholdType, LeafOutputType>(node->children[0], new_file, 2);
-<<<<<<< HEAD
     if (task_param_.num_class > 1) {
-      AppendToBuffer(new_file,
-                     fmt::format("  for (int i = 0; i < {num_class}; ++i) {{\n"
-                    "    result[i] += sum[i];\n"
-                    "  }}\n"
-                    "}}\n",
-          "num_class"_a = task_param_.num_class), 0);
-=======
-    if (num_class_ > 1) {
       AppendToBuffer(new_file,
         fmt::format("  for (int i = 0; i < {num_class}; ++i) {{\n"
                     "    result[i] += sum[i];\n"
                     "  }}\n"
                     "}}\n",
-          "num_class"_a = num_class_), 0);
->>>>>>> 910d6f70
+          "num_class"_a = task_param_.num_class), 0);
     } else {
       AppendToBuffer(new_file, "  return sum;\n}\n", 0);
     }
@@ -731,21 +684,12 @@
     const std::string leaf_output_type
       = native::TypeInfoToCTypeString(TypeToInfo<LeafOutputType>());
     std::string output_statement;
-<<<<<<< HEAD
     if (task_param_.num_class > 1) {
       if (node->is_vector) {
         // multi-class classification with random forest
         CHECK_EQ(node->vector.size(), static_cast<size_t>(task_param_.num_class))
           << "Ill-formed model: leaf vector must be of length [num_class]";
         for (int group_id = 0; group_id < task_param_.num_class; ++group_id) {
-=======
-    if (num_class_ > 1) {
-      if (node->is_vector) {
-        // multi-class classification with random forest
-        CHECK_EQ(node->vector.size(), static_cast<size_t>(num_class_))
-          << "Ill-formed model: leaf vector must be of length [num_class]";
-        for (int group_id = 0; group_id < num_class_; ++group_id) {
->>>>>>> 910d6f70
           output_statement
             += fmt::format("sum[{group_id}] += ({leaf_output_type}){output};\n",
                  "group_id"_a = group_id,
@@ -756,11 +700,7 @@
         // multi-class classification with gradient boosted trees
         output_statement
           = fmt::format("sum[{group_id}] += ({leaf_output_type}){output};\n",
-<<<<<<< HEAD
               "group_id"_a = node->tree_id % task_param_.num_class,
-=======
-              "group_id"_a = node->tree_id % num_class_,
->>>>>>> 910d6f70
               "output"_a = common_util::ToStringHighPrecision(node->scalar),
               "leaf_output_type"_a = leaf_output_type);
       }
