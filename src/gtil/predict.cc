/*!
 * Copyright (c) 2021 by Contributors
 * \file predict.cc
 * \author Hyunsu Cho
 * \brief General Tree Inference Library (GTIL), providing a reference implementation for
 *        predicting with decision trees. GTIL is useful in cases it is infeasible to build the
 *        tree models as native shared libs.
 */
#include <treelite/gtil.h>
#include <treelite/tree.h>
#include <treelite/data.h>
#include <treelite/logging.h>
#include <limits>
#include <vector>
#include <cmath>
#include <cstdint>
#include <cstddef>
#include <cfloat>
#include "../threading_utils/parallel_for.h"
#include "./pred_transform.h"

namespace {

using PredTransformFuncType = std::size_t (*) (const treelite::Model&, const float*, float*);

template <typename T>
inline int NextNode(float fvalue, T threshold, treelite::Operator op,
                    int left_child, int right_child, int default_child) {
  if (std::isnan(fvalue)) {
    return default_child;
  }
  switch (op) {
    case treelite::Operator::kEQ:
      return (fvalue == threshold) ? left_child : right_child;
    case treelite::Operator::kLT:
      return (fvalue < threshold) ? left_child : right_child;
    case treelite::Operator::kLE:
      return (fvalue <= threshold) ? left_child : right_child;
    case treelite::Operator::kGT:
      return (fvalue > threshold) ? left_child : right_child;
    case treelite::Operator::kGE:
      return (fvalue >= threshold) ? left_child : right_child;
    default:
      TREELITE_CHECK(false) << "Unrecognized comparison operator " << static_cast<int>(op);
      return -1;
  }
}

inline int NextNodeCategorical(float fvalue, const std::vector<std::uint32_t>& matching_categories,
                               bool categories_list_right_child, int left_child, int right_child,
                               int default_child) {
  if (std::isnan(fvalue)) {
    return default_child;
  }
  bool is_matching_category;
  float max_representable_int = static_cast<float>(std::uint32_t(1) << FLT_MANT_DIG);
  if (fvalue < 0 || std::fabs(fvalue) > max_representable_int) {
    is_matching_category = false;
  } else {
    const auto category_value = static_cast<std::uint32_t>(fvalue);
    is_matching_category = (
        std::find(matching_categories.begin(), matching_categories.end(), category_value)
        != matching_categories.end());
  }
  if (categories_list_right_child) {
    return is_matching_category ? right_child : left_child;
  } else {
    return is_matching_category ? left_child : right_child;
  }
}

template <typename ThresholdType, typename LeafOutputType, typename DMatrixType,
          typename OutputFunc>
inline std::size_t PredictImplInner(const treelite::ModelImpl<ThresholdType, LeafOutputType>& model,
                                    const DMatrixType* input, float* output, int nthread,
                                    bool pred_transform, OutputFunc output_func) {
  using TreeType = treelite::Tree<ThresholdType, LeafOutputType>;
  const std::size_t num_row = input->GetNumRow();
  const std::size_t num_col = input->GetNumCol();
  std::vector<ThresholdType> row(num_col);
  const treelite::TaskParam task_param = model.task_param;
  std::vector<float> sum_tloc(task_param.num_class * nthread);
  std::vector<float> sum_tot(task_param.num_class);

<<<<<<< HEAD
  // TODO(phcho): Use parallelism
  std::size_t output_offset = 0;
=======
  // Query the size of output per input row.
  // This is guaranteed to be at most GetPredictOutputSize(num_row=1).
  std::size_t output_size_per_row;
  if (pred_transform) {
    std::vector<float> temp(treelite::gtil::GetPredictOutputSize(&model, 1));
    PredTransformFuncType pred_transform_func
        = treelite::gtil::LookupPredTransform(model.param.pred_transform);
    output_size_per_row = pred_transform_func(model, sum_tloc.data(), temp.data());
  } else {
    output_size_per_row = task_param.num_class;
  }

  auto sched = treelite::threading_utils::ParallelSchedule::Static();
>>>>>>> 61bccee1
  for (std::size_t row_id = 0; row_id < num_row; ++row_id) {
    input->FillRow(row_id, row.data());
    std::fill(sum_tloc.begin(), sum_tloc.end(), 0.0f);
    std::fill(sum_tot.begin(), sum_tot.end(), 0.0f);
    const std::size_t num_tree = model.trees.size();
    treelite::threading_utils::ParallelFor(std::size_t(0), num_tree, nthread, sched,
                                           [&](std::size_t tree_id, int thread_id) {
      float* sum = &sum_tloc[thread_id * task_param.num_class];
      const TreeType& tree = model.trees[tree_id];
      int node_id = 0;
      while (!tree.IsLeaf(node_id)) {
        treelite::SplitFeatureType split_type = tree.SplitType(node_id);
        if (split_type == treelite::SplitFeatureType::kNumerical) {
          node_id = NextNode(row[tree.SplitIndex(node_id)], tree.Threshold(node_id),
                             tree.ComparisonOp(node_id), tree.LeftChild(node_id),
                             tree.RightChild(node_id), tree.DefaultChild(node_id));
        } else if (split_type == treelite::SplitFeatureType::kCategorical) {
          node_id = NextNodeCategorical(row[tree.SplitIndex(node_id)],
                                        tree.MatchingCategories(node_id),
                                        tree.CategoriesListRightChild(node_id),
                                        tree.LeftChild(node_id), tree.RightChild(node_id),
                                        tree.DefaultChild(node_id));
        } else {
          TREELITE_CHECK(false) << "Unrecognized split type: " << static_cast<int>(split_type);
        }
      }
      output_func(tree, tree_id, node_id, sum);
    });
    for (int thread_id = 0; thread_id < nthread; ++thread_id) {
      for (unsigned i = 0; i < task_param.num_class; ++i) {
        sum_tot[i] += sum_tloc[thread_id * task_param.num_class + i];
      }
    }
    if (model.average_tree_output) {
      float average_factor;
      if (model.task_type == treelite::TaskType::kMultiClfGrovePerClass) {
        TREELITE_CHECK(task_param.grove_per_class);
        TREELITE_CHECK_EQ(task_param.leaf_vector_size, 1);
        TREELITE_CHECK_GT(task_param.num_class, 1);
        TREELITE_CHECK_EQ(num_tree % task_param.num_class, 0)
          << "Expected the number of trees to be divisible by the number of classes";
        int num_boosting_round = num_tree / static_cast<int>(task_param.num_class);
        average_factor = static_cast<float>(num_boosting_round);
      } else {
        TREELITE_CHECK(model.task_type == treelite::TaskType::kBinaryClfRegr
                       || model.task_type == treelite::TaskType::kMultiClfProbDistLeaf);
        TREELITE_CHECK(task_param.num_class == task_param.leaf_vector_size);
        TREELITE_CHECK(!task_param.grove_per_class);
        average_factor = static_cast<float>(num_tree);
      }
      for (unsigned int i = 0; i < task_param.num_class; ++i) {
        sum_tot[i] /= average_factor;
      }
    }
    for (unsigned int i = 0; i < task_param.num_class; ++i) {
      sum_tot[i] += model.param.global_bias;
    }
    if (pred_transform) {
      PredTransformFuncType pred_transform_func
        = treelite::gtil::LookupPredTransform(model.param.pred_transform);
      pred_transform_func(model, sum_tot.data(), &output[row_id * output_size_per_row]);
    } else {
      for (unsigned int i = 0; i < task_param.num_class; ++i) {
        output[row_id * output_size_per_row + i] = sum_tot[i];
      }
    }
    input->ClearRow(row_id, row.data());
  }
  return output_size_per_row * num_row;
}

template <typename ThresholdType, typename LeafOutputType, typename DMatrixType>
inline std::size_t PredictImpl(const treelite::ModelImpl<ThresholdType, LeafOutputType>& model,
                               const DMatrixType* input, float* output, int nthread,
                               bool pred_transform) {
  using TreeType = treelite::Tree<ThresholdType, LeafOutputType>;
  const treelite::TaskParam task_param = model.task_param;
  if (task_param.num_class > 1) {
    if (task_param.leaf_vector_size > 1) {
      // multi-class classification with random forest
      auto output_logic = [task_param](
          const TreeType& tree, int, int node_id, float* sum) {
        auto leaf_vector = tree.LeafVector(node_id);
        for (unsigned int i = 0; i < task_param.leaf_vector_size; ++i) {
          sum[i] += leaf_vector[i];
        }
      };
      return PredictImplInner(model, input, output, nthread, pred_transform, output_logic);
    } else {
      // multi-class classification with gradient boosted trees
      auto output_logic = [task_param](
          const TreeType& tree, int tree_id, int node_id, float* sum) {
        sum[tree_id % task_param.num_class] += tree.LeafValue(node_id);
      };
      return PredictImplInner(model, input, output, nthread, pred_transform, output_logic);
    }
  } else {
    auto output_logic = [task_param](
        const TreeType& tree, int tree_id, int node_id, float* sum) {
      sum[0] += tree.LeafValue(node_id);
    };
    return PredictImplInner(model, input, output, nthread, pred_transform, output_logic);
  }
}

}  // anonymous namespace

namespace treelite {
namespace gtil {

std::size_t Predict(const Model* model, const DMatrix* input, float* output, int nthread,
                    bool pred_transform) {
  // If nthread <= 0, then use all CPU cores in the system
  if (nthread <= 0) {
    nthread = threading_utils::MaxNumThread();
  }
  // Check type of DMatrix
  const auto* d1 = dynamic_cast<const DenseDMatrixImpl<float>*>(input);
  const auto* d2 = dynamic_cast<const CSRDMatrixImpl<float>*>(input);
  if (d1) {
    return model->Dispatch([d1, output, nthread, pred_transform](const auto& model) {
      return PredictImpl(model, d1, output, nthread, pred_transform);
    });
  } else if (d2) {
    return model->Dispatch([d2, output, nthread, pred_transform](const auto& model) {
      return PredictImpl(model, d2, output, nthread, pred_transform);
    });
  } else {
    TREELITE_LOG(FATAL) << "DMatrix with float64 data is not supported";
    return 0;
  }
}

std::size_t Predict(const Model* model, const float* input, std::size_t num_row, float* output,
                    int nthread, bool pred_transform) {
  std::unique_ptr<DenseDMatrixImpl<float>> dmat =
      std::make_unique<DenseDMatrixImpl<float>>(
          std::vector<float>(input, input + num_row * model->num_feature),
          std::numeric_limits<float>::quiet_NaN(),
          num_row,
          model->num_feature);
  return Predict(model, dmat.get(), output, nthread, pred_transform);
}

std::size_t GetPredictOutputSize(const Model* model, std::size_t num_row) {
  return model->task_param.num_class * num_row;
}

std::size_t GetPredictOutputSize(const Model* model, const DMatrix* input) {
  return GetPredictOutputSize(model, input->GetNumRow());
}

}  // namespace gtil
}  // namespace treelite<|MERGE_RESOLUTION|>--- conflicted
+++ resolved
@@ -82,10 +82,6 @@
   std::vector<float> sum_tloc(task_param.num_class * nthread);
   std::vector<float> sum_tot(task_param.num_class);
 
-<<<<<<< HEAD
-  // TODO(phcho): Use parallelism
-  std::size_t output_offset = 0;
-=======
   // Query the size of output per input row.
   // This is guaranteed to be at most GetPredictOutputSize(num_row=1).
   std::size_t output_size_per_row;
@@ -99,7 +95,6 @@
   }
 
   auto sched = treelite::threading_utils::ParallelSchedule::Static();
->>>>>>> 61bccee1
   for (std::size_t row_id = 0; row_id < num_row; ++row_id) {
     input->FillRow(row_id, row.data());
     std::fill(sum_tloc.begin(), sum_tloc.end(), 0.0f);
