--- conflicted
+++ resolved
@@ -708,11 +708,8 @@
   }
 }
 
-<<<<<<< HEAD
-=======
 ASTNativeCompiler::~ASTNativeCompiler() = default;
 
->>>>>>> e99ca01c
 CompiledModel
 ASTNativeCompiler::Compile(const Model &model) {
   return pimpl_->Compile(model);
